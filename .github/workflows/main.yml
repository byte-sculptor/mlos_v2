--- conflicted
+++ resolved
@@ -343,10 +343,7 @@
     - uses: actions/checkout@v2
     - uses: gaurav-nelson/github-action-markdown-link-check@1.0.8
       with:
-<<<<<<< HEAD
-=======
         use-quiet-mode: yes
->>>>>>> 6407de7f
         use-verbose-mode: no
         folder-path: './documentation, ./build, ./source, ./test, ./scripts, ./external'
         file-path: './CODE_OF_CONDUCT.md, ./CONTRIBUTING.md, ./README.md, ./SECURITY.md'
