--- conflicted
+++ resolved
@@ -1,93 +1,90 @@
-#
-# Copyright (c) Microsoft Corporation.
-# Licensed under the MIT License.
-#
-import logging
-import time
-
-
-class BufferingHandler(logging.StreamHandler):
-    def __init__(self):
-        logging.StreamHandler.__init__(self)
-        self.buffered_log_records = []
-        self.level = None
-
-    def setLevel(self, level):
-        self.level = level
-
-    def set_level_by_name(self, new_level_name):
-        try:
-            self.level = logging._nameToLevel[new_level_name] # pylint: disable=protected-access
-        except:
-            pass
-
-    def emit(self, record):
-        if self.level <= record.levelno:
-            self.buffered_log_records.append(record)
-
-    def get_records(self, clear_buffer=False):
-        records = self.buffered_log_records
-        if clear_buffer:
-            self.clear()
-        return records
-
-    def clear(self):
-        self.buffered_log_records = []
-
-    def dump_to_file(self, output_file_path):
-        with open(output_file_path, 'a+') as out_file:
-            for record in self.buffered_log_records:
-                out_file.write(self.format(record=record))
-<<<<<<< HEAD
-=======
-
->>>>>>> 02072879
-
-def create_logger(logger_name, create_console_handler=True, create_file_handler=False, create_buffering_handler=False, logging_level=logging.INFO):
-    """Create a new logger.
-
-    Parameters
-    ----------
-    logger_name : str
-        Name for the new logger.
-    create_console_handler : boolean, default=True
-        Whether to create a stream handler and add to the logger.
-    create_file_handler : boolean, default=False
-        Whether to add a file handler. If True, logs are stored in ``<logger_name>.log``.
-    create_buffering_handler : boolean, default=False
-        Whether to add a buffering handler. If True, return value will be
-        logger, buffering_handler instead of just the logger.
-    logging_level : int, default=logging.INFO
-        Log level.
-    """
-    logger = logging.getLogger(logger_name)
-    logger.setLevel(logging_level)
-    logger.propagate = False
-    formatter = logging.Formatter('%(asctime)s - %(name)26s - %(levelname)7s - [%(filename)20s:%(lineno)4s - %(funcName)25s() ] %(message)s')
-    formatter.converter = time.gmtime
-    formatter.datefmt = '%m/%d/%Y %H:%M:%S'
-
-    if create_console_handler:
-        console_handler = logging.StreamHandler()
-        console_handler.setLevel(logging_level)
-        console_handler.setFormatter(formatter)
-        logger.addHandler(console_handler)
-
-    if create_file_handler:
-        file_handler = logging.FileHandler(logger_name + ".log")
-        file_handler.setLevel(logging_level)
-        file_handler.setFormatter(formatter)
-        logger.addHandler(file_handler)
-
-    buffering_handler = None
-    if create_buffering_handler:
-        buffering_handler = BufferingHandler()
-        buffering_handler.setLevel(logging_level)
-        buffering_handler.setFormatter(formatter)
-        logger.addHandler(buffering_handler)
-
-    # TODO: Fix this, as sometimes we are returning a tuple + logger and sometimes just the logger.
-    if create_buffering_handler:
-        return logger, buffering_handler
-
-    return logger
+#
+# Copyright (c) Microsoft Corporation.
+# Licensed under the MIT License.
+#
+import logging
+import time
+
+
+class BufferingHandler(logging.StreamHandler):
+    def __init__(self):
+        logging.StreamHandler.__init__(self)
+        self.buffered_log_records = []
+        self.level = None
+
+    def setLevel(self, level):
+        self.level = level
+
+    def set_level_by_name(self, new_level_name):
+        try:
+            self.level = logging._nameToLevel[new_level_name] # pylint: disable=protected-access
+        except:
+            pass
+
+    def emit(self, record):
+        if self.level <= record.levelno:
+            self.buffered_log_records.append(record)
+
+    def get_records(self, clear_buffer=False):
+        records = self.buffered_log_records
+        if clear_buffer:
+            self.clear()
+        return records
+
+    def clear(self):
+        self.buffered_log_records = []
+
+    def dump_to_file(self, output_file_path):
+        with open(output_file_path, 'a+') as out_file:
+            for record in self.buffered_log_records:
+                out_file.write(self.format(record=record))
+
+
+def create_logger(logger_name, create_console_handler=True, create_file_handler=False, create_buffering_handler=False, logging_level=logging.INFO):
+    """Create a new logger.
+
+    Parameters
+    ----------
+    logger_name : str
+        Name for the new logger.
+    create_console_handler : boolean, default=True
+        Whether to create a stream handler and add to the logger.
+    create_file_handler : boolean, default=False
+        Whether to add a file handler. If True, logs are stored in ``<logger_name>.log``.
+    create_buffering_handler : boolean, default=False
+        Whether to add a buffering handler. If True, return value will be
+        logger, buffering_handler instead of just the logger.
+    logging_level : int, default=logging.INFO
+        Log level.
+    """
+    logger = logging.getLogger(logger_name)
+    logger.setLevel(logging_level)
+    logger.propagate = False
+    formatter = logging.Formatter('%(asctime)s - %(name)26s - %(levelname)7s - [%(filename)20s:%(lineno)4s - %(funcName)25s() ] %(message)s')
+    formatter.converter = time.gmtime
+    formatter.datefmt = '%m/%d/%Y %H:%M:%S'
+
+    if create_console_handler:
+        console_handler = logging.StreamHandler()
+        console_handler.setLevel(logging_level)
+        console_handler.setFormatter(formatter)
+        logger.addHandler(console_handler)
+
+    if create_file_handler:
+        file_handler = logging.FileHandler(logger_name + ".log")
+        file_handler.setLevel(logging_level)
+        file_handler.setFormatter(formatter)
+        logger.addHandler(file_handler)
+
+    buffering_handler = None
+    if create_buffering_handler:
+        buffering_handler = BufferingHandler()
+        buffering_handler.setLevel(logging_level)
+        buffering_handler.setFormatter(formatter)
+        logger.addHandler(buffering_handler)
+
+    # TODO: Fix this, as sometimes we are returning a tuple + logger and sometimes just the logger.
+    if create_buffering_handler:
+        return logger, buffering_handler
+
+    return logger