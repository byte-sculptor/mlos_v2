--- conflicted
+++ resolved
@@ -1,81 +1,77 @@
-#
-# Copyright (c) Microsoft Corporation.
-# Licensed under the MIT License.
-#
-import math
-
-import pandas as pd
-
-from mlos.Spaces import ContinuousDimension, Hypergrid, Point, SimpleHypergrid
-from mlos.OptimizerEvaluationTools.ObjectiveFunctionBase import ObjectiveFunctionBase
-from mlos.OptimizerEvaluationTools.SyntheticFunctions.PolynomialObjective import PolynomialObjective
-
-class PolynomialObjectiveWrapper(ObjectiveFunctionBase):
-    """Wraps the PolynomialObjective to provide the interface defined in the ObjectiveFunctionBase.
-
-    """
-
-    def __init__(self, objective_function_config: Point, domain_name: str = None):
-        assert objective_function_config in PolynomialObjective.CONFIG_SPACE
-        ObjectiveFunctionBase.__init__(self, objective_function_config)
-        self._polynomial_objective_config = objective_function_config
-        self._polynomial_function = PolynomialObjective(
-            seed=objective_function_config.seed,
-            input_domain_dimension=objective_function_config.input_domain_dimension,
-            max_degree=objective_function_config.max_degree,
-            include_mixed_coefficients=objective_function_config.include_mixed_coefficients,
-            percent_coefficients_zeroed=objective_function_config.percent_coefficients_zeroed,
-            coefficient_domain_min=objective_function_config.coefficient_domain_min,
-            coefficient_domain_width=objective_function_config.coefficient_domain_width,
-            include_noise=objective_function_config.include_noise,
-            noise_coefficient_of_variation=objective_function_config.noise_coefficient_of_variation,
-        )
-
-        if domain_name is None:
-            domain_name = "domain"
-<<<<<<< HEAD
-=======
-
->>>>>>> 1a313f43
-        self._parameter_space = SimpleHypergrid(
-            name=domain_name,
-            dimensions=[
-                ContinuousDimension(
-                    name=f"x_{i}",
-                    min=objective_function_config.input_domain_min,
-                    max=objective_function_config.input_domain_min + objective_function_config.input_domain_width
-                ) for i in range(objective_function_config.input_domain_dimension)
-            ]
-        )
-
-        self._output_space = SimpleHypergrid(
-            name='output_space',
-            dimensions=[
-                ContinuousDimension(name='y', min=-math.inf, max=math.inf)
-            ]
-        )
-
-    @property
-    def parameter_space(self) -> Hypergrid:
-        return self._parameter_space
-
-    @property
-    def output_space(self) -> Hypergrid:
-        return self._output_space
-
-    def evaluate_point(self, point: Point) -> Point:
-        y = self._polynomial_function.evaluate(point.to_dataframe().to_numpy())
-        return Point(y=y[0])
-
-    def evaluate_dataframe(self, dataframe: pd.DataFrame) -> pd.DataFrame:
-        y = self._polynomial_function.evaluate(dataframe.to_numpy())
-        return pd.DataFrame({'y': y})
-
-    def get_context(self) -> Point:
-        """ Returns the config used to create the polynomial.
-
-        Down the road it could return some more info about the resulting polynomial.
-
-        :return:
-        """
-        return self._polynomial_objective_config
+#
+# Copyright (c) Microsoft Corporation.
+# Licensed under the MIT License.
+#
+import math
+
+import pandas as pd
+
+from mlos.Spaces import ContinuousDimension, Hypergrid, Point, SimpleHypergrid
+from mlos.OptimizerEvaluationTools.ObjectiveFunctionBase import ObjectiveFunctionBase
+from mlos.OptimizerEvaluationTools.SyntheticFunctions.PolynomialObjective import PolynomialObjective
+
+class PolynomialObjectiveWrapper(ObjectiveFunctionBase):
+    """Wraps the PolynomialObjective to provide the interface defined in the ObjectiveFunctionBase.
+
+    """
+
+    def __init__(self, objective_function_config: Point, domain_name: str = None):
+        assert objective_function_config in PolynomialObjective.CONFIG_SPACE
+        ObjectiveFunctionBase.__init__(self, objective_function_config)
+        self._polynomial_objective_config = objective_function_config
+        self._polynomial_function = PolynomialObjective(
+            seed=objective_function_config.seed,
+            input_domain_dimension=objective_function_config.input_domain_dimension,
+            max_degree=objective_function_config.max_degree,
+            include_mixed_coefficients=objective_function_config.include_mixed_coefficients,
+            percent_coefficients_zeroed=objective_function_config.percent_coefficients_zeroed,
+            coefficient_domain_min=objective_function_config.coefficient_domain_min,
+            coefficient_domain_width=objective_function_config.coefficient_domain_width,
+            include_noise=objective_function_config.include_noise,
+            noise_coefficient_of_variation=objective_function_config.noise_coefficient_of_variation,
+        )
+
+        if domain_name is None:
+            domain_name = "domain"
+        self._parameter_space = SimpleHypergrid(
+            name=domain_name,
+            dimensions=[
+                ContinuousDimension(
+                    name=f"x_{i}",
+                    min=objective_function_config.input_domain_min,
+                    max=objective_function_config.input_domain_min + objective_function_config.input_domain_width
+                ) for i in range(objective_function_config.input_domain_dimension)
+            ]
+        )
+
+        self._output_space = SimpleHypergrid(
+            name='output_space',
+            dimensions=[
+                ContinuousDimension(name='y', min=-math.inf, max=math.inf)
+            ]
+        )
+
+    @property
+    def parameter_space(self) -> Hypergrid:
+        return self._parameter_space
+
+    @property
+    def output_space(self) -> Hypergrid:
+        return self._output_space
+
+    def evaluate_point(self, point: Point) -> Point:
+        y = self._polynomial_function.evaluate(point.to_dataframe().to_numpy())
+        return Point(y=y[0])
+
+    def evaluate_dataframe(self, dataframe: pd.DataFrame) -> pd.DataFrame:
+        y = self._polynomial_function.evaluate(dataframe.to_numpy())
+        return pd.DataFrame({'y': y})
+
+    def get_context(self) -> Point:
+        """ Returns the config used to create the polynomial.
+
+        Down the road it could return some more info about the resulting polynomial.
+
+        :return:
+        """
+        return self._polynomial_objective_config