--- conflicted
+++ resolved
@@ -1,702 +1,697 @@
-#
-# Copyright (c) Microsoft Corporation.
-# Licensed under the MIT License.
-#
-from typing import List
-import numpy as np
-
-from sklearn.utils.validation import check_is_fitted
-from sklearn import linear_model
-from sklearn.ensemble import RandomForestRegressor
-from sklearn.metrics import r2_score
-from sklearn.model_selection import GridSearchCV
-from sklearn.preprocessing import PolynomialFeatures
-
-from mlos.Logger import create_logger
-<<<<<<< HEAD
-from mlos.Spaces.Configs.DefaultConfigMeta import DefaultConfigMeta
-
-=======
->>>>>>> 16821756
-from mlos.Optimizers.RegressionModels.RegressionModel import RegressionModel
-from mlos.Optimizers.RegressionModels.Prediction import Prediction
-from mlos.Optimizers.RegressionModels.SklearnLassoRegressionModelConfig import SklearnLassoRegressionModelConfig
-from mlos.Optimizers.RegressionModels.SklearnRidgeRegressionModelConfig import SklearnRidgeRegressionModelConfig
-from mlos.Optimizers.RegressionModels.SklearnRandomForestRegressionModelConfig import SklearnRandomForestRegressionModelConfig
-from mlos.Spaces import Hypergrid, SimpleHypergrid, ContinuousDimension, DiscreteDimension, CategoricalDimension, Point
-from mlos.Spaces.Configs.DefaultConfigMeta import DefaultConfigMeta
-from mlos.Tracer import trace
-
-# sklearn injects many warnings, so from
-#   https://stackoverflow.com/questions/32612180/eliminating-warnings-from-scikit-learn
-# TODO: fix what causes Lasso regression to throw warnings during convergence
-#       suspect these result from not standardizing X
-#       The following code silences these in Jupyter notebooks, but not sure how best to execute these in Mlos context
-#import warnings
-# def warn(*args, **kwargs):
-#    pass
-# warnings.warn = warn
-
-
-class RegressionEnhancedRandomForestRegressionModelPrediction(Prediction):
-    all_prediction_fields = Prediction.LegalColumnNames
-    OUTPUT_FIELDS: List[Prediction.LegalColumnNames] = [
-        all_prediction_fields.PREDICTED_VALUE,
-        all_prediction_fields.PREDICTED_VALUE_VARIANCE,
-        all_prediction_fields.DEGREES_OF_FREEDOM]
-
-    def __init__(self, objective_name: str):
-        super().__init__(objective_name=objective_name, predictor_outputs=RegressionEnhancedRandomForestRegressionModelPrediction.OUTPUT_FIELDS)
-
-
-class RegressionEnhancedRandomForestRegressionModelConfig(metaclass=DefaultConfigMeta):
-    """A configuration object for RERF model.
-
-    Class responsible for validating its objects are valid hyper parameters for the sklearn classes:
-       Lasso (https://scikit-learn.org/stable/modules/generated/sklearn.linear_model.Lasso.html),
-       Ridge
-        (https://scikit-learn.org/stable/modules/generated/sklearn.linear_model.Ridge.html#sklearn.linear_model.Ridge)
-    and
-       RandomForest ()
-    """
-
-    CONFIG_SPACE = SimpleHypergrid(
-        name="regression_enhanced_random_forest_regression_model_config",
-        dimensions=[
-            DiscreteDimension(name="max_basis_function_degree", min=1, max=10),
-            CategoricalDimension(name="residual_model_name",
-                                 values=[SklearnRandomForestRegressionModelConfig.__name__]),
-            CategoricalDimension(name="boosting_root_model_name",
-                                 values=[SklearnLassoRegressionModelConfig.__name__,
-                                         SklearnRidgeRegressionModelConfig.__name__]),
-            ContinuousDimension(name="min_abs_root_model_coef", min=0, max=2 ** 10),
-            CategoricalDimension(name="perform_initial_root_model_hyper_parameter_search", values=[False, True]),
-            CategoricalDimension(name="perform_initial_random_forest_hyper_parameter_search", values=[False, True])
-        ]
-    ).join(
-        subgrid=SklearnLassoRegressionModelConfig.CONFIG_SPACE,
-        on_external_dimension=CategoricalDimension(name="boosting_root_model_name",
-                                                   values=[SklearnLassoRegressionModelConfig.__name__])
-    ).join(
-        subgrid=SklearnRidgeRegressionModelConfig.CONFIG_SPACE,
-        on_external_dimension=CategoricalDimension(name="boosting_root_model_name",
-                                                   values=[SklearnRidgeRegressionModelConfig.__name__])
-    ).join(
-        subgrid=SklearnRandomForestRegressionModelConfig.CONFIG_SPACE,
-        on_external_dimension=CategoricalDimension(name="residual_model_name",
-                                                   values=[SklearnRandomForestRegressionModelConfig.__name__])
-    )
-
-    _DEFAULT = Point(
-        max_basis_function_degree=2,
-        residual_model_name=SklearnRandomForestRegressionModelConfig.__name__,
-        boosting_root_model_name=SklearnLassoRegressionModelConfig.__name__,
-        min_abs_root_model_coef=0.01,
-        sklearn_lasso_regression_model_config=SklearnLassoRegressionModelConfig._DEFAULT,
-        sklearn_ridge_regression_model_config=SklearnRidgeRegressionModelConfig._DEFAULT,
-        sklearn_random_forest_regression_model_config=SklearnRandomForestRegressionModelConfig._DEFAULT,
-        perform_initial_root_model_hyper_parameter_search=True,
-        perform_initial_random_forest_hyper_parameter_search=True
-    )
-
-    @classmethod
-    def contains(cls, config):
-        return config in cls.CONFIG_SPACE
-
-    # @classmethod
-    # def create_from_config_point(cls, config_point):
-    #     assert cls.contains(config_point)
-    #     config_key_value_pairs = {param_name: value for param_name, value in config_point}
-    #     return cls(**config_key_value_pairs)
-    #
-    # def __init__(
-    #         self,
-    #         max_basis_function_degree=_DEFAULT.max_basis_function_degree,
-    #         boosting_root_model_name=_DEFAULT.boosting_root_model_name,
-    #         min_abs_root_model_coef=_DEFAULT.min_abs_root_model_coef,
-    #         boosting_root_model_config: Point() = _DEFAULT.sklearn_lasso_regression_model_config,
-    #         random_forest_model_config: Point() = _DEFAULT.sklearn_random_forest_regression_model_config,
-    #         residual_model_name=_DEFAULT.residual_model_name,
-    #         perform_initial_root_model_hyper_parameter_search=_DEFAULT.perform_initial_root_model_hyper_parameter_search,
-    #         perform_initial_random_forest_hyper_parameter_search=_DEFAULT.perform_initial_random_forest_hyper_parameter_search
-    # ):
-    #     self.max_basis_function_degree = max_basis_function_degree
-    #     self.residual_model_name = residual_model_name
-    #     self.min_abs_root_model_coef = min_abs_root_model_coef
-    #     self.perform_initial_root_model_hyper_parameter_search = perform_initial_root_model_hyper_parameter_search
-    #     self.perform_initial_random_forest_hyper_parameter_search = perform_initial_random_forest_hyper_parameter_search
-    #
-    #     self.boosting_root_model_name = boosting_root_model_name
-    #     self.boosting_root_model_config = None
-    #     if self.boosting_root_model_name == SklearnLassoRegressionModelConfig.__name__:
-    #         self.boosting_root_model_config = SklearnLassoRegressionModelConfig \
-    #             .create_from_config_point(boosting_root_model_config)
-    #     elif self.boosting_root_model_name == SklearnRidgeRegressionModelConfig.__name__:
-    #         self.boosting_root_model_config = SklearnRidgeRegressionModelConfig \
-    #             .create_from_config_point(boosting_root_model_config)
-    #     else:
-    #         print('Unrecognized boosting_root_model_name "{}"'.format(self.boosting_root_model_name))
-    #
-    #     self.random_forest_model_config = SklearnRandomForestRegressionModelConfig \
-    #         .create_from_config_point(random_forest_model_config)
-
-
-class RegressionEnhancedRandomForestRegressionModel(RegressionModel):
-    """ Regression-Enhanced RandomForest Regression model
-
-    See https://arxiv.org/pdf/1904.10416.pdf for inspiration.
-    See following PRs for exploration notes/observations:
-
-    1. https://msdata.visualstudio.com/Database%20Systems/_git/MLOS/pullrequest/377907
-
-
-    Goals/Motivations:
-    1. RandomForest models are not well suited for extrapolation. As shown in the publication referenced above
-        the RERF Lasso model tries to correct this by using the polynomial basis Lasso regression as the
-        base model in a boosted model approach.
-    2. In the presence of noisy target values (y), the Lasso model will create a global smoothing effect, seen
-        to accelerate discovery of optimal solutions faster than Hutter et al. ROAR (random_near_incumbent).
-    3. Lasso model's polynomial basis functions mean the gradient to the Lasso model are polynomial.  Hence
-        gradients can be computed at any input (X) point using matrix multiplication and eliminaing need for
-        numerical gradient estimations.
-    4. The RandomForest model in RERF fits the Lasso model's residuals, hence any overall regression pattern
-        (polynomial includes linear) within a decision tree's leaf data may have been eliminated
-        by the Lasso fit.
-
-    """
-
-    @trace()
-    def __init__(
-            self,
-            model_config: Point,
-            input_space: Hypergrid,
-            output_space: Hypergrid,
-            logger=None
-    ):
-        if logger is None:
-            logger = create_logger("RegressionEnhancedRandomForestRegressionModel")
-        self.logger = logger
-
-        assert model_config in RegressionEnhancedRandomForestRegressionModelConfig.CONFIG_SPACE
-
-        RegressionModel.__init__(
-            self,
-            model_type=type(self),
-            model_config=model_config,
-            input_space=input_space,
-            output_space=output_space
-        )
-        self.model_config = model_config
-        self.input_dimension_names = [dimension.name for dimension in self.input_space.dimensions]
-        self.output_dimension_names = [dimension.name for dimension in self.output_space.dimensions]
-
-        self.base_regressor_ = None
-        self.random_forest_regressor_ = None
-
-        # set up basis feature transform
-        self.polynomial_features_transform_ = \
-            PolynomialFeatures(degree=self.model_config.max_basis_function_degree)
-
-        self.random_forest_kwargs = None
-        self.root_model_kwargs = None
-        self.detected_feature_indices_ = None
-        self.screening_root_model_coef_ = None
-        self.fit_X_ = None
-        self.partial_hat_matrix_ = None
-        self.base_regressor_standard_error_ = None
-        self.dof_ = None
-        self.variance_estimate_ = None
-        self.root_model_gradient_coef_ = None
-        self.polynomial_features_powers_ = None
-        self.num_dummy_vars_ = None
-        self.num_categorical_dims_ = None
-        self.continuous_dim_col_names_ = None
-        self.categorical_dim_col_names_ = None
-        self.dummy_var_map_ = None
-        self.dummy_var_cols_ = None
-        self.categorical_zero_cols_idx_to_delete_ = None
-
-        self._trained = False
-
-    @property
-    def trained(self):
-        return self._trained
-
-    @trace()
-    def fit(self, feature_values_pandas_frame, target_values_pandas_frame, iteration_number=0):
-        """ Fits the RegressionEnhancedRandomForest
-
-            The issue here is that the feature_values will come in as a numpy array where each column corresponds to one
-            of the dimensions in our input space. The target_values will come in a similar numpy array with each column
-            corresponding to a single dimension in our output space.
-
-            Our goal is to slice them up and feed the observations to individual decision trees.
-
-        :param feature_values_pandas_frame:
-        :param target_values_pandas_frame:
-        :return:
-        """
-        # pull X and y values from data frames passed
-        y = target_values_pandas_frame[self.output_dimension_names].to_numpy().reshape(-1)
-        x_df = feature_values_pandas_frame[self.input_dimension_names]
-        fit_x = self.transform_x(x_df, what_to_return='fit_x')
-
-        # run root regression
-        self._fit_root_regression(fit_x, y)
-
-        # restrict X to features selected from lasso/Ridge regression
-        x_star = self._filter_to_detected_features(fit_x)
-
-        # compute residuals for random forest regression
-        base_predicted_y = self.base_regressor_.predict(x_star).reshape(-1)
-        y_residuals = y - base_predicted_y
-
-        # fit random forest on lasso residuals
-        self._fit_random_forest_regression(x_star, y_residuals)
-
-        # retain inverse(fit_X.T * fit_X) to use for confidence intervals on predicted values
-        condition_number = np.linalg.cond(x_star)
-        if condition_number > 10.0 ** 10:
-            # add small noise to fit_x to remove singularity,
-            #  expect prediction confidence to be reduced (wider intervals) by doing this
-            self.logger.info(
-                f"Adding noise to design matrix used for prediction confidence due to condition number {condition_number} > 10^10."
-            )
-            x_star += np.random.normal(0, 10.0**-4, size=x_star.shape)
-            condition_number = np.linalg.cond(x_star)
-            self.logger.info(
-                f"Resulting condition number {condition_number}."
-            )
-        x_transpose_times_x = np.matmul(x_star.T, x_star)
-        self.partial_hat_matrix_ = np.linalg.inv(x_transpose_times_x)
-
-        # retain standard error from base model (used for prediction confidence intervals)
-        base_predicted_y = self.base_regressor_.predict(x_star)
-        base_residual_y = y - base_predicted_y
-        residual_sum_of_squares = np.sum(base_residual_y ** 2)
-        dof = fit_x.shape[0] - (len(self.base_regressor_.coef_) + 1)  # +1 for intercept
-        self.base_regressor_standard_error_ = residual_sum_of_squares / float(dof)
-
-        # values needed to compute total model prediction intervals
-        #  TODO : need to determine full RERF model (w/ RF) degrees of freedom
-        residual_sum_of_squares = np.sum(y_residuals ** 2)
-        self.dof_ = fit_x.shape[0] - len(self.base_regressor_.coef_)
-        self.variance_estimate_ = residual_sum_of_squares / float(self.dof_)
-
-        self._trained = True
-        return self
-
-    def _fit_root_regression(self, x, y):
-        # Assumes x has already been transformed
-        self.detected_feature_indices_ = []
-
-        if self.model_config.perform_initial_root_model_hyper_parameter_search:
-            # tune hyper parameters via k-fold cross validation
-            self._execute_grid_search_for_base_regressor_model(x, y)
-
-        else:
-            # fit lasso/ridge model using either specified params from __init__  or hyper-parameter search
-            if self.model_config.boosting_root_model_name == SklearnLassoRegressionModelConfig.__name__:
-                self.base_regressor_ = linear_model.Lasso(**self.root_model_kwargs)
-            elif self.model_config.boosting_root_model_name == SklearnRidgeRegressionModelConfig.__name__:
-                self.base_regressor_ = linear_model.Ridge(**self.root_model_kwargs)
-            self.base_regressor_.fit(x, y)
-
-            self.screening_root_model_coef_ = self.base_regressor_.coef_
-
-        # ET TODO: capping minimum coef seems to go against the spirit of Lasso/Ridge identifying features
-        #  So need to understand if this is needed
-        self.detected_feature_indices_ = np.where(np.abs(self.screening_root_model_coef_) >= self.model_config.min_abs_root_model_coef)[0]
-        self.base_regressor_.coef_ = self.base_regressor_.coef_[self.detected_feature_indices_]
-
-        # define coef for gradient to polynomial fit
-        self._set_polynomial_gradient_coef()
-
-        return self
-
-    def _execute_grid_search_for_base_regressor_model(self, x, y):
-        model_config = self.model_config
-        if self.model_config.boosting_root_model_name == SklearnLassoRegressionModelConfig.__name__:
-            self.base_regressor_ = linear_model.Lasso(
-                alpha=model_config.sklearn_lasso_regression_model_config.alpha,
-                fit_intercept=model_config.sklearn_lasso_regression_model_config.fit_intercept,
-                normalize=model_config.sklearn_lasso_regression_model_config.normalize,
-                precompute=model_config.sklearn_lasso_regression_model_config.precompute,
-                copy_X=model_config.sklearn_lasso_regression_model_config.copy_x,
-                max_iter=model_config.sklearn_lasso_regression_model_config.max_iter,
-                tol=model_config.sklearn_lasso_regression_model_config.tol,
-                warm_start=model_config.sklearn_lasso_regression_model_config.warm_start,
-                positive=model_config.sklearn_lasso_regression_model_config.positive,
-                random_state=None,
-                selection=model_config.sklearn_lasso_regression_model_config.selection
-            )
-        elif self.model_config.boosting_root_model_name == SklearnRidgeRegressionModelConfig.__name__:
-            self.base_regressor_ = linear_model.Ridge(
-                alpha=model_config.sklearn_ridge_regression_model_config.alpha,
-                fit_intercept=model_config.sklearn_ridge_regression_model_config.fit_intercept,
-                normalize=model_config.sklearn_ridge_regression_model_config.normalize,
-                copy_X=model_config.sklearn_ridge_regression_model_config.copy_x,
-                max_iter=model_config.sklearn_ridge_regression_model_config.max_iter,
-                tol=model_config.sklearn_ridge_regression_model_config.tol,
-                random_state=None,
-                solver=model_config.sklearn_ridge_regression_model_config.solver
-            )
-        else:
-            self.logger('Boosting base model name "{0}" not supported currently.' \
-                        .format(self.model_config.boosting_root_model_name))
-
-        # hard wiring which model hyper parameters are used for model optimization
-        tunable_hyper_params = {
-            SklearnLassoRegressionModelConfig.__name__: {
-                'alpha': np.exp([np.log(0.001) + h * (np.log(100) - np.log(0.001)) / 100 for h in range(100)])
-            },
-            SklearnRidgeRegressionModelConfig.__name__: {
-                'alpha': np.exp([np.log(0.001) + h * (np.log(100) - np.log(0.001)) / 100 for h in range(100)])
-            }
-        }
-
-        root_model_gscv = GridSearchCV(
-            self.base_regressor_,
-            tunable_hyper_params[self.model_config.boosting_root_model_name])
-        root_model_gscv.fit(x, y)
-
-        # retain best lasso/Ridge model
-        self.base_regressor_ = root_model_gscv.best_estimator_
-
-        # retain hyper-params search results in case we want to re-use these w/o search
-        self.root_model_kwargs = self.base_regressor_.get_params()
-
-        # restrict X to features detected with Lasso regression
-        #  this is X* in the original paper and will be used for the random forest fit
-        #  since X* is the input for both models, the index list will be needed for predict method
-        self.screening_root_model_coef_ = self.base_regressor_.coef_
-
-        # only perform hyper-parameter search on first fit
-        self.model_config.perform_initial_root_model_hyper_parameter_search = False
-
-    def _fit_random_forest_regression(self, x_star, y_residuals):
-        # Assumes x has already been transformed and the reduced feature space and residuals relative to base model
-        #  are passed to the random forest regression
-        if self.model_config.perform_initial_random_forest_hyper_parameter_search:
-            self._execute_grid_search_for_random_forest_regressor_model(x_star, y_residuals)
-
-        else:
-            self.random_forest_regressor_ = RandomForestRegressor(**self.random_forest_kwargs)
-            self.random_forest_regressor_.fit(x_star, y_residuals)
-
-        self.random_forest_kwargs = self.random_forest_regressor_.get_params()
-
-        return self
-
-    def _execute_grid_search_for_random_forest_regressor_model(self, x_star, y_residuals):
-        model_config = self.model_config.sklearn_random_forest_regression_model_config
-        self.random_forest_regressor_ = RandomForestRegressor(
-            n_estimators=model_config.n_estimators,
-            criterion=model_config.criterion,
-            max_depth=model_config.max_depth if model_config.max_depth > 0 else None,
-            min_samples_split=model_config.min_samples_split,
-            min_samples_leaf=model_config.min_samples_leaf,
-            min_weight_fraction_leaf=model_config.min_weight_fraction_leaf,
-            max_features=model_config.max_features,
-            max_leaf_nodes=model_config.max_leaf_nodes if model_config.max_leaf_nodes > 0 else None,
-            min_impurity_decrease=model_config.min_impurity_decrease,
-            bootstrap=model_config.bootstrap,
-            oob_score=model_config.oob_score,
-            n_jobs=model_config.n_jobs,
-            warm_start=model_config.warm_start,
-            ccp_alpha=model_config.ccp_alpha,
-            max_samples=model_config.max_samples if model_config.max_samples > 0 else None
-        )
-        num_features = len(x_star[0])
-        max_feature_param = [1]
-        p_floor_3 = round(num_features / 3)
-        if p_floor_3 > 0:
-            max_feature_param = np.array([int(0.5 * p_floor_3), int(p_floor_3), int(2 * p_floor_3)])
-            max_feature_param = list(np.unique(np.where(max_feature_param == 0, 1, max_feature_param)))
-        rf_params = {
-            'min_samples_leaf': [5, 10],
-            'n_estimators': [10, 50, 100],
-            'max_features': max_feature_param
-        }
-
-        rf_gscv = GridSearchCV(self.random_forest_regressor_, rf_params)
-        rf_gscv.fit(x_star, y_residuals)
-
-        # retrieve best random forest model and hyper parameters
-        self.random_forest_regressor_ = rf_gscv.best_estimator_
-
-        # only perform hyper-parameter search on first fit
-        self.model_config.perform_initial_random_forest_hyper_parameter_search = False
-
-    @trace()
-    def predict(self, feature_values_pandas_frame, include_only_valid_rows=True):
-        check_is_fitted(self)
-
-        # confirm feature_values_pandas_frame contains all expected columns
-        #  if any are missing, impute NaN values
-        missing_column_names = set.difference(set(self.input_dimension_names),
-                                              set(feature_values_pandas_frame.columns.values))
-        for missing_column_name in missing_column_names:
-            feature_values_pandas_frame[missing_column_name] = np.NaN
-        x_df = feature_values_pandas_frame[self.input_dimension_names]
-        x_star = self.transform_x(x_df)
-
-        base_predicted = self.base_regressor_.predict(x_star)
-        residual_predicted = self.random_forest_regressor_.predict(x_star)
-        y_predicted = base_predicted + residual_predicted
-
-        # dataframe column shortcuts
-        predicted_value_col = Prediction.LegalColumnNames.PREDICTED_VALUE.value
-        predicted_value_var_col = Prediction.LegalColumnNames.PREDICTED_VALUE_VARIANCE.value
-        predicted_value_dof_col = Prediction.LegalColumnNames.DEGREES_OF_FREEDOM.value
-
-        # initialize return predictions
-        predictions = RegressionEnhancedRandomForestRegressionModelPrediction(objective_name=self.output_dimension_names[0])
-        prediction_df = predictions.get_dataframe()
-
-        prediction_df[predicted_value_col] = y_predicted
-        prediction_df[predicted_value_dof_col] = self.dof_
-
-        # compute variance needed for prediction interval
-        var_list = []
-        for xi in x_star:
-            leverage_x = np.matmul(np.matmul(xi.T, self.partial_hat_matrix_), xi)
-            prediction_var = self.base_regressor_standard_error_ * (1.0 + leverage_x)
-            var_list.append(prediction_var)
-
-        prediction_df[predicted_value_var_col] = var_list
-        predictions.set_dataframe(prediction_df)
-        return predictions
-
-    def score(self, feature_values_pandas_frame, target_values_pandas_frame):
-        x_df = feature_values_pandas_frame[self.input_dimension_names]
-        y = target_values_pandas_frame[self.output_dimension_names].to_numpy()
-
-        predictions = self.predict(x_df)
-        predictions_df = predictions.get_dataframe()
-        r2 = r2_score(y, predictions_df[Prediction.LegalColumnNames.PREDICTED_VALUE.value])
-        return r2
-
-    def _create_one_hot_encoding_map(self, categorical_values):
-        if self.dummy_var_map_ is not None and self.dummy_var_cols_ is not None:
-            return self.dummy_var_cols_, self.dummy_var_map_
-
-        sorted_unique_categorical_levels = np.sort(categorical_values.unique()).tolist()
-        num_dummy_vars = len(sorted_unique_categorical_levels) - 1  # dropping first
-        dummy_var_cols = []
-        dummy_var_map = {sorted_unique_categorical_levels.pop(0): np.zeros(num_dummy_vars)}
-        for i, level in enumerate(sorted_unique_categorical_levels):
-            dummy_var_map[level] = np.zeros(num_dummy_vars)
-            dummy_var_map[level][i] = 1
-            dummy_var_cols.append(f'ohe_{i}')
-
-        self.dummy_var_map_ = dummy_var_map
-        self.dummy_var_cols_ = dummy_var_cols
-
-        return dummy_var_cols, dummy_var_map
-
-    def _set_categorical_powers_table(self,
-                                      num_continuous_dims=0,
-                                      num_categorical_levels=0,
-                                      num_terms_in_poly=0,
-                                      num_dummy_vars=0,
-                                      zero_cols_idx=None):
-        """
-        _set_categorical_powers_table() defines a table (similar to PolynomialFeature.powers_ indicating
-           the power of a feature associated with each term in the polynomial expansion created by _explode_x()
-        If no dummy variables are present, this table is already set using PolynomialFeature.powers_.
-        The presence of categorical features increases dimensionality of the feature space
-          (in addition to the basis function expansion), and hence the equivalent .powers_ table needs to
-          be constructed as done in _set_categorical_powers_table().
-
-        param zero_cols_index:
-        Since the Hierarchical HyperGrid feature spaces can have missing feature values, the
-        the dummy variable creation process produces design matrices with columns of
-        zeros (singular matrices), which are detected and dropped in _explode_x().
-        Passing the indices of these zero columns with zero_cols_index allows those dropped
-        derived features to also be removed from the internal copy of the ".powers_" table.
-        """
-        base_powers_ = self.polynomial_features_transform_.powers_
-        self.polynomial_features_powers_ = np.zeros((num_terms_in_poly * num_categorical_levels,
-                                                     num_dummy_vars + num_continuous_dims))
-
-        for i in range(num_categorical_levels):
-            row_index_min = i * num_terms_in_poly
-            row_index_max = (i + 1) * num_terms_in_poly
-            col_index_max = num_continuous_dims
-            self.polynomial_features_powers_[row_index_min:row_index_max, 0:col_index_max] = base_powers_
-
-            if i > 0:
-                col_index_min = col_index_max + i - 1
-                self.polynomial_features_powers_[row_index_min:row_index_max,
-                                                 col_index_min:col_index_min + 1] = np.ones((num_terms_in_poly, 1))
-
-        # deal with Hierarchical HyperGrid hat matrix singularities
-        if zero_cols_idx is not None:
-            self.polynomial_features_powers_ = np.delete(self.polynomial_features_powers_, zero_cols_idx, axis=0)
-
-    def transform_x(self, x, what_to_return='x_star'):
-        """
-        transform_x performs 3 operations as part of preparing the input feature dataframe for RERF fit()/predict():
-          1. Impute 0s for NaNs.  This case arises in hierarchical hypergrids where dimensions are not shared
-             across categorical levels.  Since the presence of zero columns in the design matrix makes the p-hat matrix
-             singular, fit() method eliminates those columns.
-          2. "Explodes" the initial feature space using the specified polynomial basis functions.
-          3. Once Lasso/Ridge regression identifies feature dimensions of little predictive value, those dimensions
-             are "filtered" from the expanded feature space.
-        """
-        x.fillna(value=0, inplace=True)
-        fit_x = self._explode_x(x)
-        self.fit_X_ = fit_x
-        if what_to_return.upper() == 'fit_x'.upper():
-            return fit_x
-
-        # restrict to features selected by previous lasso fit
-        #   serve as inputs to both regression and random forest on the residuals
-        x_star = self._filter_to_detected_features(fit_x)
-
-        return x_star
-
-    def _explode_x(self, x):
-        """
-        _explode_x(x) transforms x (from component input space) into the model fit/predict input space as follows:
-         * based on the model's max_basis_function_degree dimension value, columns are added to x corresponding to
-           each term in the full polynomial, e.g. x[0], x[1], x[0]^2, x[0]*x[1], x[1]^2, etc.
-         * if categorical dimensions exist in x, dummy variables are added to x (via a OneHotEncoder) together with
-           the basis function columns so each level of the cross product of all categorical levels are fit with
-           their own distinct polynomial (of the specified degree).
-         At this time, no dummy variable interaction terms are included.
-        Note: While _explode_x(x) "explodes" the dimension of the input features x, the Lasso/Ridge regression will
-         eliminate any (including those added by _explode_x()) that fail to contribute to the model fit.
-        """
-        fit_x = x
-
-        # find categorical features
-        if self.categorical_dim_col_names_ is None:
-            self.categorical_dim_col_names_ = [x.columns.values[i] for i in range(len(x.columns.values)) if x.dtypes[i] == object]
-        categorical_dim_col_names = self.categorical_dim_col_names_
-        if self.continuous_dim_col_names_ is None:
-            self.continuous_dim_col_names_ = [x.columns.values[i] for i in range(len(x.columns.values)) if x.dtypes[i] != object]
-        continuous_dim_col_names = self.continuous_dim_col_names_
-        if self.num_categorical_dims_ is None:
-            self.num_categorical_dims_ = len(categorical_dim_col_names)
-        num_categorical_dims_ = self.num_categorical_dims_
-
-        if num_categorical_dims_ > 0:
-            # use the following to create one hot encoding columns prior to constructing fit_x and powers_ table
-            working_x = x[continuous_dim_col_names].copy()
-
-            # create dummy variables for OneHotEncoding with dropped first category level
-            x['flattened_categoricals'] = x[categorical_dim_col_names].apply(
-                lambda cat_row: '-'.join(cat_row.map(str)),
-                axis=1)
-            dummy_var_cols, dummy_var_map = self._create_one_hot_encoding_map(x['flattened_categoricals'])
-            working_x[dummy_var_cols] = x.apply(lambda row: dummy_var_map[row['flattened_categoricals']],
-                                                axis=1,
-                                                result_type="expand")
-
-            # create transformed x for linear fit with dummy variable (one hot encoding)
-            # add continuous dimension columns corresponding to each categorical level
-            if self.num_dummy_vars_ is None:
-                self.num_dummy_vars_ = len(dummy_var_cols)
-            num_dummy_vars = self.num_dummy_vars_
-            for i in range(num_dummy_vars):
-                for cont_dim_name in continuous_dim_col_names:
-                    dummy_times_x_col_name = f'{cont_dim_name}*ohe_{i}'
-                    working_x[dummy_times_x_col_name] = working_x[cont_dim_name] * working_x[dummy_var_cols[i]]
-
-            # add exploded x weighted by oneHotEncoded columns
-            # add polynomial for 000...000 encoding
-            cont_poly = self.polynomial_features_transform_.fit_transform(x[continuous_dim_col_names])
-            num_terms_in_poly = self.polynomial_features_transform_.powers_.shape[0]
-
-            fit_x = np.ndarray((fit_x.shape[0], num_terms_in_poly * (num_dummy_vars + 1)))
-            fit_x[:, 0:num_terms_in_poly] = cont_poly
-
-            # add polynomial for non-000...000 encodings
-            last_col_filled = num_terms_in_poly
-            for ohe_col_name in dummy_var_cols:
-                cols_for_poly_transform = [cn for cn in working_x.columns.values if cn.find(ohe_col_name) > 0]
-                ohe_poly = self.polynomial_features_transform_.fit_transform(working_x[cols_for_poly_transform])
-                ohe_poly[:, 0] = ohe_poly[:, 0] * working_x[ohe_col_name]  # replace global intercept w/ intercept offset term
-                fit_x[:, last_col_filled:last_col_filled + num_terms_in_poly] = ohe_poly
-                last_col_filled += num_terms_in_poly
-
-            # check for zero columns (expected with hierarchical feature hypergrids containing NaNs for some features
-            #  this should eliminate singular design matrix errors from lasso/ridge regressions
-            if self.categorical_zero_cols_idx_to_delete_ is None:
-                self.categorical_zero_cols_idx_to_delete_ = np.argwhere(np.all(fit_x[..., :] == 0, axis=0))
-            zero_cols_idx = self.categorical_zero_cols_idx_to_delete_
-            if zero_cols_idx.any():
-                fit_x = np.delete(fit_x, zero_cols_idx, axis=1)
-
-            # construct the regressor_model.powers_ table to enable construction of algebraic gradients
-            if self.polynomial_features_powers_ is None:
-                self._set_categorical_powers_table(
-                    num_continuous_dims=len(continuous_dim_col_names),
-                    num_categorical_levels=len(x['flattened_categoricals'].unique()),
-                    num_terms_in_poly=num_terms_in_poly,
-                    num_dummy_vars=num_dummy_vars,
-                    zero_cols_idx=zero_cols_idx
-                )
-
-            # remove temporary fields
-            x.drop(columns=['flattened_categoricals'], inplace=True)
-
-        elif self.model_config.max_basis_function_degree > 1:
-            fit_x = self.polynomial_features_transform_.fit_transform(x)
-            self.polynomial_features_powers_ = self.polynomial_features_transform_.powers_
-
-        return fit_x
-
-    def _filter_to_detected_features(self, fit_x):
-        x_star = fit_x[:, self.detected_feature_indices_]
-        return x_star
-
-    def _set_polynomial_gradient_coef(self):
-        gradient_coef_matrix = []
-
-        fit_coef = self.base_regressor_.coef_  # this skips the intercept term, for which all powers_ values = 0
-        fit_poly_powers = self.polynomial_features_powers_
-        restricted_features = self.detected_feature_indices_
-
-        # transpose of powers reflect the polynomial powers for polynomial F
-        #  since these powers become the multiplier in the gradient with respect to x_i,
-        #  they make computing the gradient direct.
-        # See details of powers array :
-        #   https://scikit-learn.org/stable/modules/generated/sklearn.preprocessing.PolynomialFeatures.html
-        powers_t = np.transpose(fit_poly_powers)
-        for powers_wrt_xj in powers_t:
-            grad_coef_row = []
-            j = 0
-            for i, ip in enumerate(powers_wrt_xj):
-                if i in restricted_features:
-                    p = ip  # powers_wrt_xj[i]
-                    c = fit_coef[j]
-                    if p > 0:  # if p > 0, X_j contributes X_j**p to F polynomial
-                        grad_coef_row.append(p * c)
-                    j += 1
-
-            # since highest powered X_j will not appear in gradient polynomial,
-            #  but still want X * gradient_matrix to work, pad gradient_matrix with zeros
-            # The +1 accounts for the leading 1 in fit_X transformed features but not recorded in lasso coef_
-            while len(grad_coef_row) < len(fit_coef) + 1:
-                grad_coef_row.append(0)
-
-            # add partial fit poly wrt X_j polynomial coefficients to final matrix
-            gradient_coef_matrix.append(grad_coef_row)
-        gradient_coef_matrix = np.transpose(gradient_coef_matrix)
-
-        num_terms_in_poly = len(fit_poly_powers)
-        num_dim = len(fit_poly_powers[0])
-        augmented_grad_poly_coef = np.zeros((num_terms_in_poly, num_dim))
-        for j, term_used_index in enumerate(restricted_features):
-            for i in range(num_dim):
-                augmented_grad_poly_coef[term_used_index - 1, i] = gradient_coef_matrix[j, i]
-
-        self.root_model_gradient_coef_ = augmented_grad_poly_coef
-
-    def gradient_at_x(self, x):
-        fit_x = self._explode_x(x)
-        gradient_at_x = np.matmul(fit_x, self.root_model_gradient_coef_)
-        return gradient_at_x
+#
+# Copyright (c) Microsoft Corporation.
+# Licensed under the MIT License.
+#
+from typing import List
+import numpy as np
+
+from sklearn.utils.validation import check_is_fitted
+from sklearn import linear_model
+from sklearn.ensemble import RandomForestRegressor
+from sklearn.metrics import r2_score
+from sklearn.model_selection import GridSearchCV
+from sklearn.preprocessing import PolynomialFeatures
+
+from mlos.Logger import create_logger
+from mlos.Optimizers.RegressionModels.RegressionModel import RegressionModel
+from mlos.Optimizers.RegressionModels.Prediction import Prediction
+from mlos.Optimizers.RegressionModels.SklearnLassoRegressionModelConfig import SklearnLassoRegressionModelConfig
+from mlos.Optimizers.RegressionModels.SklearnRidgeRegressionModelConfig import SklearnRidgeRegressionModelConfig
+from mlos.Optimizers.RegressionModels.SklearnRandomForestRegressionModelConfig import SklearnRandomForestRegressionModelConfig
+from mlos.Spaces import Hypergrid, SimpleHypergrid, ContinuousDimension, DiscreteDimension, CategoricalDimension, Point
+from mlos.Spaces.Configs.DefaultConfigMeta import DefaultConfigMeta
+from mlos.Tracer import trace
+
+# sklearn injects many warnings, so from
+#   https://stackoverflow.com/questions/32612180/eliminating-warnings-from-scikit-learn
+# TODO: fix what causes Lasso regression to throw warnings during convergence
+#       suspect these result from not standardizing X
+#       The following code silences these in Jupyter notebooks, but not sure how best to execute these in Mlos context
+#import warnings
+# def warn(*args, **kwargs):
+#    pass
+# warnings.warn = warn
+
+
+class RegressionEnhancedRandomForestRegressionModelPrediction(Prediction):
+    all_prediction_fields = Prediction.LegalColumnNames
+    OUTPUT_FIELDS: List[Prediction.LegalColumnNames] = [
+        all_prediction_fields.PREDICTED_VALUE,
+        all_prediction_fields.PREDICTED_VALUE_VARIANCE,
+        all_prediction_fields.DEGREES_OF_FREEDOM]
+
+    def __init__(self, objective_name: str):
+        super().__init__(objective_name=objective_name, predictor_outputs=RegressionEnhancedRandomForestRegressionModelPrediction.OUTPUT_FIELDS)
+
+
+class RegressionEnhancedRandomForestRegressionModelConfig(metaclass=DefaultConfigMeta):
+    """A configuration object for RERF model.
+
+    Class responsible for validating its objects are valid hyper parameters for the sklearn classes:
+       Lasso (https://scikit-learn.org/stable/modules/generated/sklearn.linear_model.Lasso.html),
+       Ridge
+        (https://scikit-learn.org/stable/modules/generated/sklearn.linear_model.Ridge.html#sklearn.linear_model.Ridge)
+    and
+       RandomForest ()
+    """
+
+    CONFIG_SPACE = SimpleHypergrid(
+        name="regression_enhanced_random_forest_regression_model_config",
+        dimensions=[
+            DiscreteDimension(name="max_basis_function_degree", min=1, max=10),
+            CategoricalDimension(name="residual_model_name",
+                                 values=[SklearnRandomForestRegressionModelConfig.__name__]),
+            CategoricalDimension(name="boosting_root_model_name",
+                                 values=[SklearnLassoRegressionModelConfig.__name__,
+                                         SklearnRidgeRegressionModelConfig.__name__]),
+            ContinuousDimension(name="min_abs_root_model_coef", min=0, max=2 ** 10),
+            CategoricalDimension(name="perform_initial_root_model_hyper_parameter_search", values=[False, True]),
+            CategoricalDimension(name="perform_initial_random_forest_hyper_parameter_search", values=[False, True])
+        ]
+    ).join(
+        subgrid=SklearnLassoRegressionModelConfig.CONFIG_SPACE,
+        on_external_dimension=CategoricalDimension(name="boosting_root_model_name",
+                                                   values=[SklearnLassoRegressionModelConfig.__name__])
+    ).join(
+        subgrid=SklearnRidgeRegressionModelConfig.CONFIG_SPACE,
+        on_external_dimension=CategoricalDimension(name="boosting_root_model_name",
+                                                   values=[SklearnRidgeRegressionModelConfig.__name__])
+    ).join(
+        subgrid=SklearnRandomForestRegressionModelConfig.CONFIG_SPACE,
+        on_external_dimension=CategoricalDimension(name="residual_model_name",
+                                                   values=[SklearnRandomForestRegressionModelConfig.__name__])
+    )
+
+    _DEFAULT = Point(
+        max_basis_function_degree=2,
+        residual_model_name=SklearnRandomForestRegressionModelConfig.__name__,
+        boosting_root_model_name=SklearnLassoRegressionModelConfig.__name__,
+        min_abs_root_model_coef=0.01,
+        sklearn_lasso_regression_model_config=SklearnLassoRegressionModelConfig._DEFAULT,
+        sklearn_ridge_regression_model_config=SklearnRidgeRegressionModelConfig._DEFAULT,
+        sklearn_random_forest_regression_model_config=SklearnRandomForestRegressionModelConfig._DEFAULT,
+        perform_initial_root_model_hyper_parameter_search=True,
+        perform_initial_random_forest_hyper_parameter_search=True
+    )
+
+    @classmethod
+    def contains(cls, config):
+        return config in cls.CONFIG_SPACE
+
+    # @classmethod
+    # def create_from_config_point(cls, config_point):
+    #     assert cls.contains(config_point)
+    #     config_key_value_pairs = {param_name: value for param_name, value in config_point}
+    #     return cls(**config_key_value_pairs)
+    #
+    # def __init__(
+    #         self,
+    #         max_basis_function_degree=_DEFAULT.max_basis_function_degree,
+    #         boosting_root_model_name=_DEFAULT.boosting_root_model_name,
+    #         min_abs_root_model_coef=_DEFAULT.min_abs_root_model_coef,
+    #         boosting_root_model_config: Point() = _DEFAULT.sklearn_lasso_regression_model_config,
+    #         random_forest_model_config: Point() = _DEFAULT.sklearn_random_forest_regression_model_config,
+    #         residual_model_name=_DEFAULT.residual_model_name,
+    #         perform_initial_root_model_hyper_parameter_search=_DEFAULT.perform_initial_root_model_hyper_parameter_search,
+    #         perform_initial_random_forest_hyper_parameter_search=_DEFAULT.perform_initial_random_forest_hyper_parameter_search
+    # ):
+    #     self.max_basis_function_degree = max_basis_function_degree
+    #     self.residual_model_name = residual_model_name
+    #     self.min_abs_root_model_coef = min_abs_root_model_coef
+    #     self.perform_initial_root_model_hyper_parameter_search = perform_initial_root_model_hyper_parameter_search
+    #     self.perform_initial_random_forest_hyper_parameter_search = perform_initial_random_forest_hyper_parameter_search
+    #
+    #     self.boosting_root_model_name = boosting_root_model_name
+    #     self.boosting_root_model_config = None
+    #     if self.boosting_root_model_name == SklearnLassoRegressionModelConfig.__name__:
+    #         self.boosting_root_model_config = SklearnLassoRegressionModelConfig \
+    #             .create_from_config_point(boosting_root_model_config)
+    #     elif self.boosting_root_model_name == SklearnRidgeRegressionModelConfig.__name__:
+    #         self.boosting_root_model_config = SklearnRidgeRegressionModelConfig \
+    #             .create_from_config_point(boosting_root_model_config)
+    #     else:
+    #         print('Unrecognized boosting_root_model_name "{}"'.format(self.boosting_root_model_name))
+    #
+    #     self.random_forest_model_config = SklearnRandomForestRegressionModelConfig \
+    #         .create_from_config_point(random_forest_model_config)
+
+
+class RegressionEnhancedRandomForestRegressionModel(RegressionModel):
+    """ Regression-Enhanced RandomForest Regression model
+
+    See https://arxiv.org/pdf/1904.10416.pdf for inspiration.
+    See following PRs for exploration notes/observations:
+
+    1. https://msdata.visualstudio.com/Database%20Systems/_git/MLOS/pullrequest/377907
+
+
+    Goals/Motivations:
+    1. RandomForest models are not well suited for extrapolation. As shown in the publication referenced above
+        the RERF Lasso model tries to correct this by using the polynomial basis Lasso regression as the
+        base model in a boosted model approach.
+    2. In the presence of noisy target values (y), the Lasso model will create a global smoothing effect, seen
+        to accelerate discovery of optimal solutions faster than Hutter et al. ROAR (random_near_incumbent).
+    3. Lasso model's polynomial basis functions mean the gradient to the Lasso model are polynomial.  Hence
+        gradients can be computed at any input (X) point using matrix multiplication and eliminaing need for
+        numerical gradient estimations.
+    4. The RandomForest model in RERF fits the Lasso model's residuals, hence any overall regression pattern
+        (polynomial includes linear) within a decision tree's leaf data may have been eliminated
+        by the Lasso fit.
+
+    """
+
+    @trace()
+    def __init__(
+            self,
+            model_config: Point,
+            input_space: Hypergrid,
+            output_space: Hypergrid,
+            logger=None
+    ):
+        if logger is None:
+            logger = create_logger("RegressionEnhancedRandomForestRegressionModel")
+        self.logger = logger
+
+        assert model_config in RegressionEnhancedRandomForestRegressionModelConfig.CONFIG_SPACE
+
+        RegressionModel.__init__(
+            self,
+            model_type=type(self),
+            model_config=model_config,
+            input_space=input_space,
+            output_space=output_space
+        )
+        self.model_config = model_config
+        self.input_dimension_names = [dimension.name for dimension in self.input_space.dimensions]
+        self.output_dimension_names = [dimension.name for dimension in self.output_space.dimensions]
+
+        self.base_regressor_ = None
+        self.random_forest_regressor_ = None
+
+        # set up basis feature transform
+        self.polynomial_features_transform_ = \
+            PolynomialFeatures(degree=self.model_config.max_basis_function_degree)
+
+        self.random_forest_kwargs = None
+        self.root_model_kwargs = None
+        self.detected_feature_indices_ = None
+        self.screening_root_model_coef_ = None
+        self.fit_X_ = None
+        self.partial_hat_matrix_ = None
+        self.base_regressor_standard_error_ = None
+        self.dof_ = None
+        self.variance_estimate_ = None
+        self.root_model_gradient_coef_ = None
+        self.polynomial_features_powers_ = None
+        self.num_dummy_vars_ = None
+        self.num_categorical_dims_ = None
+        self.continuous_dim_col_names_ = None
+        self.categorical_dim_col_names_ = None
+        self.dummy_var_map_ = None
+        self.dummy_var_cols_ = None
+        self.categorical_zero_cols_idx_to_delete_ = None
+
+        self._trained = False
+
+    @property
+    def trained(self):
+        return self._trained
+
+    @trace()
+    def fit(self, feature_values_pandas_frame, target_values_pandas_frame, iteration_number=0):
+        """ Fits the RegressionEnhancedRandomForest
+
+            The issue here is that the feature_values will come in as a numpy array where each column corresponds to one
+            of the dimensions in our input space. The target_values will come in a similar numpy array with each column
+            corresponding to a single dimension in our output space.
+
+            Our goal is to slice them up and feed the observations to individual decision trees.
+
+        :param feature_values_pandas_frame:
+        :param target_values_pandas_frame:
+        :return:
+        """
+        # pull X and y values from data frames passed
+        y = target_values_pandas_frame[self.output_dimension_names].to_numpy().reshape(-1)
+        x_df = feature_values_pandas_frame[self.input_dimension_names]
+        fit_x = self.transform_x(x_df, what_to_return='fit_x')
+
+        # run root regression
+        self._fit_root_regression(fit_x, y)
+
+        # restrict X to features selected from lasso/Ridge regression
+        x_star = self._filter_to_detected_features(fit_x)
+
+        # compute residuals for random forest regression
+        base_predicted_y = self.base_regressor_.predict(x_star).reshape(-1)
+        y_residuals = y - base_predicted_y
+
+        # fit random forest on lasso residuals
+        self._fit_random_forest_regression(x_star, y_residuals)
+
+        # retain inverse(fit_X.T * fit_X) to use for confidence intervals on predicted values
+        condition_number = np.linalg.cond(x_star)
+        if condition_number > 10.0 ** 10:
+            # add small noise to fit_x to remove singularity,
+            #  expect prediction confidence to be reduced (wider intervals) by doing this
+            self.logger.info(
+                f"Adding noise to design matrix used for prediction confidence due to condition number {condition_number} > 10^10."
+            )
+            x_star += np.random.normal(0, 10.0**-4, size=x_star.shape)
+            condition_number = np.linalg.cond(x_star)
+            self.logger.info(
+                f"Resulting condition number {condition_number}."
+            )
+        x_transpose_times_x = np.matmul(x_star.T, x_star)
+        self.partial_hat_matrix_ = np.linalg.inv(x_transpose_times_x)
+
+        # retain standard error from base model (used for prediction confidence intervals)
+        base_predicted_y = self.base_regressor_.predict(x_star)
+        base_residual_y = y - base_predicted_y
+        residual_sum_of_squares = np.sum(base_residual_y ** 2)
+        dof = fit_x.shape[0] - (len(self.base_regressor_.coef_) + 1)  # +1 for intercept
+        self.base_regressor_standard_error_ = residual_sum_of_squares / float(dof)
+
+        # values needed to compute total model prediction intervals
+        #  TODO : need to determine full RERF model (w/ RF) degrees of freedom
+        residual_sum_of_squares = np.sum(y_residuals ** 2)
+        self.dof_ = fit_x.shape[0] - len(self.base_regressor_.coef_)
+        self.variance_estimate_ = residual_sum_of_squares / float(self.dof_)
+
+        self._trained = True
+        return self
+
+    def _fit_root_regression(self, x, y):
+        # Assumes x has already been transformed
+        self.detected_feature_indices_ = []
+
+        if self.model_config.perform_initial_root_model_hyper_parameter_search:
+            # tune hyper parameters via k-fold cross validation
+            self._execute_grid_search_for_base_regressor_model(x, y)
+
+        else:
+            # fit lasso/ridge model using either specified params from __init__  or hyper-parameter search
+            if self.model_config.boosting_root_model_name == SklearnLassoRegressionModelConfig.__name__:
+                self.base_regressor_ = linear_model.Lasso(**self.root_model_kwargs)
+            elif self.model_config.boosting_root_model_name == SklearnRidgeRegressionModelConfig.__name__:
+                self.base_regressor_ = linear_model.Ridge(**self.root_model_kwargs)
+            self.base_regressor_.fit(x, y)
+
+            self.screening_root_model_coef_ = self.base_regressor_.coef_
+
+        # ET TODO: capping minimum coef seems to go against the spirit of Lasso/Ridge identifying features
+        #  So need to understand if this is needed
+        self.detected_feature_indices_ = np.where(np.abs(self.screening_root_model_coef_) >= self.model_config.min_abs_root_model_coef)[0]
+        self.base_regressor_.coef_ = self.base_regressor_.coef_[self.detected_feature_indices_]
+
+        # define coef for gradient to polynomial fit
+        self._set_polynomial_gradient_coef()
+
+        return self
+
+    def _execute_grid_search_for_base_regressor_model(self, x, y):
+        model_config = self.model_config
+        if self.model_config.boosting_root_model_name == SklearnLassoRegressionModelConfig.__name__:
+            self.base_regressor_ = linear_model.Lasso(
+                alpha=model_config.sklearn_lasso_regression_model_config.alpha,
+                fit_intercept=model_config.sklearn_lasso_regression_model_config.fit_intercept,
+                normalize=model_config.sklearn_lasso_regression_model_config.normalize,
+                precompute=model_config.sklearn_lasso_regression_model_config.precompute,
+                copy_X=model_config.sklearn_lasso_regression_model_config.copy_x,
+                max_iter=model_config.sklearn_lasso_regression_model_config.max_iter,
+                tol=model_config.sklearn_lasso_regression_model_config.tol,
+                warm_start=model_config.sklearn_lasso_regression_model_config.warm_start,
+                positive=model_config.sklearn_lasso_regression_model_config.positive,
+                random_state=None,
+                selection=model_config.sklearn_lasso_regression_model_config.selection
+            )
+        elif self.model_config.boosting_root_model_name == SklearnRidgeRegressionModelConfig.__name__:
+            self.base_regressor_ = linear_model.Ridge(
+                alpha=model_config.sklearn_ridge_regression_model_config.alpha,
+                fit_intercept=model_config.sklearn_ridge_regression_model_config.fit_intercept,
+                normalize=model_config.sklearn_ridge_regression_model_config.normalize,
+                copy_X=model_config.sklearn_ridge_regression_model_config.copy_x,
+                max_iter=model_config.sklearn_ridge_regression_model_config.max_iter,
+                tol=model_config.sklearn_ridge_regression_model_config.tol,
+                random_state=None,
+                solver=model_config.sklearn_ridge_regression_model_config.solver
+            )
+        else:
+            self.logger('Boosting base model name "{0}" not supported currently.' \
+                        .format(self.model_config.boosting_root_model_name))
+
+        # hard wiring which model hyper parameters are used for model optimization
+        tunable_hyper_params = {
+            SklearnLassoRegressionModelConfig.__name__: {
+                'alpha': np.exp([np.log(0.001) + h * (np.log(100) - np.log(0.001)) / 100 for h in range(100)])
+            },
+            SklearnRidgeRegressionModelConfig.__name__: {
+                'alpha': np.exp([np.log(0.001) + h * (np.log(100) - np.log(0.001)) / 100 for h in range(100)])
+            }
+        }
+
+        root_model_gscv = GridSearchCV(
+            self.base_regressor_,
+            tunable_hyper_params[self.model_config.boosting_root_model_name])
+        root_model_gscv.fit(x, y)
+
+        # retain best lasso/Ridge model
+        self.base_regressor_ = root_model_gscv.best_estimator_
+
+        # retain hyper-params search results in case we want to re-use these w/o search
+        self.root_model_kwargs = self.base_regressor_.get_params()
+
+        # restrict X to features detected with Lasso regression
+        #  this is X* in the original paper and will be used for the random forest fit
+        #  since X* is the input for both models, the index list will be needed for predict method
+        self.screening_root_model_coef_ = self.base_regressor_.coef_
+
+        # only perform hyper-parameter search on first fit
+        self.model_config.perform_initial_root_model_hyper_parameter_search = False
+
+    def _fit_random_forest_regression(self, x_star, y_residuals):
+        # Assumes x has already been transformed and the reduced feature space and residuals relative to base model
+        #  are passed to the random forest regression
+        if self.model_config.perform_initial_random_forest_hyper_parameter_search:
+            self._execute_grid_search_for_random_forest_regressor_model(x_star, y_residuals)
+
+        else:
+            self.random_forest_regressor_ = RandomForestRegressor(**self.random_forest_kwargs)
+            self.random_forest_regressor_.fit(x_star, y_residuals)
+
+        self.random_forest_kwargs = self.random_forest_regressor_.get_params()
+
+        return self
+
+    def _execute_grid_search_for_random_forest_regressor_model(self, x_star, y_residuals):
+        model_config = self.model_config.sklearn_random_forest_regression_model_config
+        self.random_forest_regressor_ = RandomForestRegressor(
+            n_estimators=model_config.n_estimators,
+            criterion=model_config.criterion,
+            max_depth=model_config.max_depth if model_config.max_depth > 0 else None,
+            min_samples_split=model_config.min_samples_split,
+            min_samples_leaf=model_config.min_samples_leaf,
+            min_weight_fraction_leaf=model_config.min_weight_fraction_leaf,
+            max_features=model_config.max_features,
+            max_leaf_nodes=model_config.max_leaf_nodes if model_config.max_leaf_nodes > 0 else None,
+            min_impurity_decrease=model_config.min_impurity_decrease,
+            bootstrap=model_config.bootstrap,
+            oob_score=model_config.oob_score,
+            n_jobs=model_config.n_jobs,
+            warm_start=model_config.warm_start,
+            ccp_alpha=model_config.ccp_alpha,
+            max_samples=model_config.max_samples if model_config.max_samples > 0 else None
+        )
+        num_features = len(x_star[0])
+        max_feature_param = [1]
+        p_floor_3 = round(num_features / 3)
+        if p_floor_3 > 0:
+            max_feature_param = np.array([int(0.5 * p_floor_3), int(p_floor_3), int(2 * p_floor_3)])
+            max_feature_param = list(np.unique(np.where(max_feature_param == 0, 1, max_feature_param)))
+        rf_params = {
+            'min_samples_leaf': [5, 10],
+            'n_estimators': [10, 50, 100],
+            'max_features': max_feature_param
+        }
+
+        rf_gscv = GridSearchCV(self.random_forest_regressor_, rf_params)
+        rf_gscv.fit(x_star, y_residuals)
+
+        # retrieve best random forest model and hyper parameters
+        self.random_forest_regressor_ = rf_gscv.best_estimator_
+
+        # only perform hyper-parameter search on first fit
+        self.model_config.perform_initial_random_forest_hyper_parameter_search = False
+
+    @trace()
+    def predict(self, feature_values_pandas_frame, include_only_valid_rows=True):
+        check_is_fitted(self)
+
+        # confirm feature_values_pandas_frame contains all expected columns
+        #  if any are missing, impute NaN values
+        missing_column_names = set.difference(set(self.input_dimension_names),
+                                              set(feature_values_pandas_frame.columns.values))
+        for missing_column_name in missing_column_names:
+            feature_values_pandas_frame[missing_column_name] = np.NaN
+        x_df = feature_values_pandas_frame[self.input_dimension_names]
+        x_star = self.transform_x(x_df)
+
+        base_predicted = self.base_regressor_.predict(x_star)
+        residual_predicted = self.random_forest_regressor_.predict(x_star)
+        y_predicted = base_predicted + residual_predicted
+
+        # dataframe column shortcuts
+        predicted_value_col = Prediction.LegalColumnNames.PREDICTED_VALUE.value
+        predicted_value_var_col = Prediction.LegalColumnNames.PREDICTED_VALUE_VARIANCE.value
+        predicted_value_dof_col = Prediction.LegalColumnNames.DEGREES_OF_FREEDOM.value
+
+        # initialize return predictions
+        predictions = RegressionEnhancedRandomForestRegressionModelPrediction(objective_name=self.output_dimension_names[0])
+        prediction_df = predictions.get_dataframe()
+
+        prediction_df[predicted_value_col] = y_predicted
+        prediction_df[predicted_value_dof_col] = self.dof_
+
+        # compute variance needed for prediction interval
+        var_list = []
+        for xi in x_star:
+            leverage_x = np.matmul(np.matmul(xi.T, self.partial_hat_matrix_), xi)
+            prediction_var = self.base_regressor_standard_error_ * (1.0 + leverage_x)
+            var_list.append(prediction_var)
+
+        prediction_df[predicted_value_var_col] = var_list
+        predictions.set_dataframe(prediction_df)
+        return predictions
+
+    def score(self, feature_values_pandas_frame, target_values_pandas_frame):
+        x_df = feature_values_pandas_frame[self.input_dimension_names]
+        y = target_values_pandas_frame[self.output_dimension_names].to_numpy()
+
+        predictions = self.predict(x_df)
+        predictions_df = predictions.get_dataframe()
+        r2 = r2_score(y, predictions_df[Prediction.LegalColumnNames.PREDICTED_VALUE.value])
+        return r2
+
+    def _create_one_hot_encoding_map(self, categorical_values):
+        if self.dummy_var_map_ is not None and self.dummy_var_cols_ is not None:
+            return self.dummy_var_cols_, self.dummy_var_map_
+
+        sorted_unique_categorical_levels = np.sort(categorical_values.unique()).tolist()
+        num_dummy_vars = len(sorted_unique_categorical_levels) - 1  # dropping first
+        dummy_var_cols = []
+        dummy_var_map = {sorted_unique_categorical_levels.pop(0): np.zeros(num_dummy_vars)}
+        for i, level in enumerate(sorted_unique_categorical_levels):
+            dummy_var_map[level] = np.zeros(num_dummy_vars)
+            dummy_var_map[level][i] = 1
+            dummy_var_cols.append(f'ohe_{i}')
+
+        self.dummy_var_map_ = dummy_var_map
+        self.dummy_var_cols_ = dummy_var_cols
+
+        return dummy_var_cols, dummy_var_map
+
+    def _set_categorical_powers_table(self,
+                                      num_continuous_dims=0,
+                                      num_categorical_levels=0,
+                                      num_terms_in_poly=0,
+                                      num_dummy_vars=0,
+                                      zero_cols_idx=None):
+        """
+        _set_categorical_powers_table() defines a table (similar to PolynomialFeature.powers_ indicating
+           the power of a feature associated with each term in the polynomial expansion created by _explode_x()
+        If no dummy variables are present, this table is already set using PolynomialFeature.powers_.
+        The presence of categorical features increases dimensionality of the feature space
+          (in addition to the basis function expansion), and hence the equivalent .powers_ table needs to
+          be constructed as done in _set_categorical_powers_table().
+
+        param zero_cols_index:
+        Since the Hierarchical HyperGrid feature spaces can have missing feature values, the
+        the dummy variable creation process produces design matrices with columns of
+        zeros (singular matrices), which are detected and dropped in _explode_x().
+        Passing the indices of these zero columns with zero_cols_index allows those dropped
+        derived features to also be removed from the internal copy of the ".powers_" table.
+        """
+        base_powers_ = self.polynomial_features_transform_.powers_
+        self.polynomial_features_powers_ = np.zeros((num_terms_in_poly * num_categorical_levels,
+                                                     num_dummy_vars + num_continuous_dims))
+
+        for i in range(num_categorical_levels):
+            row_index_min = i * num_terms_in_poly
+            row_index_max = (i + 1) * num_terms_in_poly
+            col_index_max = num_continuous_dims
+            self.polynomial_features_powers_[row_index_min:row_index_max, 0:col_index_max] = base_powers_
+
+            if i > 0:
+                col_index_min = col_index_max + i - 1
+                self.polynomial_features_powers_[row_index_min:row_index_max,
+                                                 col_index_min:col_index_min + 1] = np.ones((num_terms_in_poly, 1))
+
+        # deal with Hierarchical HyperGrid hat matrix singularities
+        if zero_cols_idx is not None:
+            self.polynomial_features_powers_ = np.delete(self.polynomial_features_powers_, zero_cols_idx, axis=0)
+
+    def transform_x(self, x, what_to_return='x_star'):
+        """
+        transform_x performs 3 operations as part of preparing the input feature dataframe for RERF fit()/predict():
+          1. Impute 0s for NaNs.  This case arises in hierarchical hypergrids where dimensions are not shared
+             across categorical levels.  Since the presence of zero columns in the design matrix makes the p-hat matrix
+             singular, fit() method eliminates those columns.
+          2. "Explodes" the initial feature space using the specified polynomial basis functions.
+          3. Once Lasso/Ridge regression identifies feature dimensions of little predictive value, those dimensions
+             are "filtered" from the expanded feature space.
+        """
+        x.fillna(value=0, inplace=True)
+        fit_x = self._explode_x(x)
+        self.fit_X_ = fit_x
+        if what_to_return.upper() == 'fit_x'.upper():
+            return fit_x
+
+        # restrict to features selected by previous lasso fit
+        #   serve as inputs to both regression and random forest on the residuals
+        x_star = self._filter_to_detected_features(fit_x)
+
+        return x_star
+
+    def _explode_x(self, x):
+        """
+        _explode_x(x) transforms x (from component input space) into the model fit/predict input space as follows:
+         * based on the model's max_basis_function_degree dimension value, columns are added to x corresponding to
+           each term in the full polynomial, e.g. x[0], x[1], x[0]^2, x[0]*x[1], x[1]^2, etc.
+         * if categorical dimensions exist in x, dummy variables are added to x (via a OneHotEncoder) together with
+           the basis function columns so each level of the cross product of all categorical levels are fit with
+           their own distinct polynomial (of the specified degree).
+         At this time, no dummy variable interaction terms are included.
+        Note: While _explode_x(x) "explodes" the dimension of the input features x, the Lasso/Ridge regression will
+         eliminate any (including those added by _explode_x()) that fail to contribute to the model fit.
+        """
+        fit_x = x
+
+        # find categorical features
+        if self.categorical_dim_col_names_ is None:
+            self.categorical_dim_col_names_ = [x.columns.values[i] for i in range(len(x.columns.values)) if x.dtypes[i] == object]
+        categorical_dim_col_names = self.categorical_dim_col_names_
+        if self.continuous_dim_col_names_ is None:
+            self.continuous_dim_col_names_ = [x.columns.values[i] for i in range(len(x.columns.values)) if x.dtypes[i] != object]
+        continuous_dim_col_names = self.continuous_dim_col_names_
+        if self.num_categorical_dims_ is None:
+            self.num_categorical_dims_ = len(categorical_dim_col_names)
+        num_categorical_dims_ = self.num_categorical_dims_
+
+        if num_categorical_dims_ > 0:
+            # use the following to create one hot encoding columns prior to constructing fit_x and powers_ table
+            working_x = x[continuous_dim_col_names].copy()
+
+            # create dummy variables for OneHotEncoding with dropped first category level
+            x['flattened_categoricals'] = x[categorical_dim_col_names].apply(
+                lambda cat_row: '-'.join(cat_row.map(str)),
+                axis=1)
+            dummy_var_cols, dummy_var_map = self._create_one_hot_encoding_map(x['flattened_categoricals'])
+            working_x[dummy_var_cols] = x.apply(lambda row: dummy_var_map[row['flattened_categoricals']],
+                                                axis=1,
+                                                result_type="expand")
+
+            # create transformed x for linear fit with dummy variable (one hot encoding)
+            # add continuous dimension columns corresponding to each categorical level
+            if self.num_dummy_vars_ is None:
+                self.num_dummy_vars_ = len(dummy_var_cols)
+            num_dummy_vars = self.num_dummy_vars_
+            for i in range(num_dummy_vars):
+                for cont_dim_name in continuous_dim_col_names:
+                    dummy_times_x_col_name = f'{cont_dim_name}*ohe_{i}'
+                    working_x[dummy_times_x_col_name] = working_x[cont_dim_name] * working_x[dummy_var_cols[i]]
+
+            # add exploded x weighted by oneHotEncoded columns
+            # add polynomial for 000...000 encoding
+            cont_poly = self.polynomial_features_transform_.fit_transform(x[continuous_dim_col_names])
+            num_terms_in_poly = self.polynomial_features_transform_.powers_.shape[0]
+
+            fit_x = np.ndarray((fit_x.shape[0], num_terms_in_poly * (num_dummy_vars + 1)))
+            fit_x[:, 0:num_terms_in_poly] = cont_poly
+
+            # add polynomial for non-000...000 encodings
+            last_col_filled = num_terms_in_poly
+            for ohe_col_name in dummy_var_cols:
+                cols_for_poly_transform = [cn for cn in working_x.columns.values if cn.find(ohe_col_name) > 0]
+                ohe_poly = self.polynomial_features_transform_.fit_transform(working_x[cols_for_poly_transform])
+                ohe_poly[:, 0] = ohe_poly[:, 0] * working_x[ohe_col_name]  # replace global intercept w/ intercept offset term
+                fit_x[:, last_col_filled:last_col_filled + num_terms_in_poly] = ohe_poly
+                last_col_filled += num_terms_in_poly
+
+            # check for zero columns (expected with hierarchical feature hypergrids containing NaNs for some features
+            #  this should eliminate singular design matrix errors from lasso/ridge regressions
+            if self.categorical_zero_cols_idx_to_delete_ is None:
+                self.categorical_zero_cols_idx_to_delete_ = np.argwhere(np.all(fit_x[..., :] == 0, axis=0))
+            zero_cols_idx = self.categorical_zero_cols_idx_to_delete_
+            if zero_cols_idx.any():
+                fit_x = np.delete(fit_x, zero_cols_idx, axis=1)
+
+            # construct the regressor_model.powers_ table to enable construction of algebraic gradients
+            if self.polynomial_features_powers_ is None:
+                self._set_categorical_powers_table(
+                    num_continuous_dims=len(continuous_dim_col_names),
+                    num_categorical_levels=len(x['flattened_categoricals'].unique()),
+                    num_terms_in_poly=num_terms_in_poly,
+                    num_dummy_vars=num_dummy_vars,
+                    zero_cols_idx=zero_cols_idx
+                )
+
+            # remove temporary fields
+            x.drop(columns=['flattened_categoricals'], inplace=True)
+
+        elif self.model_config.max_basis_function_degree > 1:
+            fit_x = self.polynomial_features_transform_.fit_transform(x)
+            self.polynomial_features_powers_ = self.polynomial_features_transform_.powers_
+
+        return fit_x
+
+    def _filter_to_detected_features(self, fit_x):
+        x_star = fit_x[:, self.detected_feature_indices_]
+        return x_star
+
+    def _set_polynomial_gradient_coef(self):
+        gradient_coef_matrix = []
+
+        fit_coef = self.base_regressor_.coef_  # this skips the intercept term, for which all powers_ values = 0
+        fit_poly_powers = self.polynomial_features_powers_
+        restricted_features = self.detected_feature_indices_
+
+        # transpose of powers reflect the polynomial powers for polynomial F
+        #  since these powers become the multiplier in the gradient with respect to x_i,
+        #  they make computing the gradient direct.
+        # See details of powers array :
+        #   https://scikit-learn.org/stable/modules/generated/sklearn.preprocessing.PolynomialFeatures.html
+        powers_t = np.transpose(fit_poly_powers)
+        for powers_wrt_xj in powers_t:
+            grad_coef_row = []
+            j = 0
+            for i, ip in enumerate(powers_wrt_xj):
+                if i in restricted_features:
+                    p = ip  # powers_wrt_xj[i]
+                    c = fit_coef[j]
+                    if p > 0:  # if p > 0, X_j contributes X_j**p to F polynomial
+                        grad_coef_row.append(p * c)
+                    j += 1
+
+            # since highest powered X_j will not appear in gradient polynomial,
+            #  but still want X * gradient_matrix to work, pad gradient_matrix with zeros
+            # The +1 accounts for the leading 1 in fit_X transformed features but not recorded in lasso coef_
+            while len(grad_coef_row) < len(fit_coef) + 1:
+                grad_coef_row.append(0)
+
+            # add partial fit poly wrt X_j polynomial coefficients to final matrix
+            gradient_coef_matrix.append(grad_coef_row)
+        gradient_coef_matrix = np.transpose(gradient_coef_matrix)
+
+        num_terms_in_poly = len(fit_poly_powers)
+        num_dim = len(fit_poly_powers[0])
+        augmented_grad_poly_coef = np.zeros((num_terms_in_poly, num_dim))
+        for j, term_used_index in enumerate(restricted_features):
+            for i in range(num_dim):
+                augmented_grad_poly_coef[term_used_index - 1, i] = gradient_coef_matrix[j, i]
+
+        self.root_model_gradient_coef_ = augmented_grad_poly_coef
+
+    def gradient_at_x(self, x):
+        fit_x = self._explode_x(x)
+        gradient_at_x = np.matmul(fit_x, self.root_model_gradient_coef_)
+        return gradient_at_x