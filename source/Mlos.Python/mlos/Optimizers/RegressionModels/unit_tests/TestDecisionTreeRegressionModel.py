--- conflicted
+++ resolved
@@ -10,12 +10,8 @@
 import numpy as np
 import pandas as pd
 
-<<<<<<< HEAD
 import mlos.global_values as global_values
-from mlos.Optimizers.RegressionModels.DecisionTreeRegressionModel import DecisionTreeRegressionModelConfig, DecisionTreeRegressionModel
-=======
 from mlos.Optimizers.RegressionModels.DecisionTreeRegressionModel import DecisionTreeRegressionModel, DecisionTreeConfigStore
->>>>>>> 9bdea45a
 from mlos.Spaces import SimpleHypergrid, ContinuousDimension
 from mlos.Tracer import Tracer
 
@@ -98,4 +94,4 @@
             predictions = model.predict(sample_inputs_pandas_dataframe)
 
             for sample_input, prediction in zip(sample_inputs_pandas_dataframe['x'], predictions.get_dataframe().iterrows()):
-                print(sample_input, self.input_output_mapping(sample_input), prediction)
+                print(sample_input, self.input_output_mapping(sample_input), prediction)