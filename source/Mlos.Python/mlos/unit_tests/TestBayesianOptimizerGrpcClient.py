--- conflicted
+++ resolved
@@ -1,198 +1,185 @@
-#
-# Copyright (c) Microsoft Corporation.
-# Licensed under the MIT License.
-#
-import math
-import unittest
-import warnings
-
-import grpc
-import numpy as np
-import pandas as pd
-
-import mlos.global_values as global_values
-from mlos.Optimizers.BayesianOptimizerFactory import BayesianOptimizerFactory
-from mlos.Grpc.OptimizerMicroserviceServer import OptimizerMicroserviceServer
-from mlos.Grpc.OptimizerMonitor import OptimizerMonitor
-from mlos.Logger import create_logger
-from mlos.OptimizerEvaluationTools.ObjectiveFunctionFactory import ObjectiveFunctionFactory, objective_function_config_store
-from mlos.Optimizers.BayesianOptimizer import bayesian_optimizer_config_store
-from mlos.Optimizers.OptimizationProblem import OptimizationProblem, Objective
-
-
-class TestBayesianOptimizerGrpcClient(unittest.TestCase):
-    """ Tests the E2E Grpc Client-Service workflow.
-
-    """
-
-    @classmethod
-    def setUpClass(cls):
-        warnings.simplefilter("error")
-        global_values.declare_singletons()
-
-    def setUp(self):
-        self.logger = create_logger(self.__class__.__name__)
-        # Start up the gRPC service.
-        #
-        self.server = OptimizerMicroserviceServer(port=50051, num_threads=10)
-        self.server.start()
-
-        self.optimizer_service_channel = grpc.insecure_channel('localhost:50051')
-        self.bayesian_optimizer_factory = BayesianOptimizerFactory(grpc_channel=self.optimizer_service_channel, logger=self.logger)
-        self.optimizer_monitor = OptimizerMonitor(grpc_channel=self.optimizer_service_channel, logger=self.logger)
-
-        objective_function_config = objective_function_config_store.get_config_by_name('2d_quadratic_concave_up')
-        self.objective_function = ObjectiveFunctionFactory.create_objective_function(objective_function_config)
-
-        self.optimization_problem = OptimizationProblem(
-            parameter_space=self.objective_function.parameter_space,
-            objective_space=self.objective_function.output_space,
-            objectives=[Objective(name='y', minimize=True)]
-        )
-
-    def tearDown(self):
-        """ We need to tear down the gRPC server here.
-
-        :return:
-        """
-        self.server.stop(grace=None)
-
-    def test_optimizer_with_default_config(self):
-        pre_existing_optimizers = {optimizer.id: optimizer for optimizer in self.optimizer_monitor.get_existing_optimizers()}
-        print(bayesian_optimizer_config_store.default)
-        bayesian_optimizer = self.bayesian_optimizer_factory.create_remote_optimizer(
-            optimization_problem=self.optimization_problem,
-            optimizer_config=bayesian_optimizer_config_store.default
-        )
-        post_existing_optimizers = {optimizer.id: optimizer for optimizer in self.optimizer_monitor.get_existing_optimizers()}
-
-        new_optimizers = {
-            optimizer_id: optimizer
-            for optimizer_id, optimizer in post_existing_optimizers.items()
-            if optimizer_id not in pre_existing_optimizers
-        }
-
-        self.assertTrue(len(new_optimizers) == 1)
-
-        new_optimizer_id = list(new_optimizers.keys())[0]
-        new_optimizer = new_optimizers[new_optimizer_id]
-
-        self.assertTrue(new_optimizer_id == bayesian_optimizer.id)
-        self.assertTrue(new_optimizer.optimizer_config == bayesian_optimizer.optimizer_config)
-
-        num_iterations = 100
-        registered_features_df, registered_objectives_df = self.optimize_quadratic(optimizer=bayesian_optimizer, num_iterations=num_iterations)
-
-        # Apparently the to_json/from_json loses precision so we explicitly lose it here so that we can do the comparison.
-        #
-        registered_features_df = pd.read_json(registered_features_df.to_json(orient='index', double_precision=15), orient='index')
-        registered_objectives_df = pd.read_json(registered_objectives_df.to_json(orient='index', double_precision=15), orient='index')
-
-        observed_features_df, observed_objectives_df = bayesian_optimizer.get_all_observations()
-
-        self.assertTrue(registered_features_df.equals(observed_features_df))
-        self.assertTrue(registered_objectives_df.equals(observed_objectives_df))
-
-        convergence_state = bayesian_optimizer.get_optimizer_convergence_state()
-
-        # Now let's make sure we the convergence state is looks reasonable.
-        #
-        random_forest_fit_state = convergence_state.surrogate_model_fit_state
-
-        # Let's look at the goodness of fit.
-        #
-        random_forest_gof_metrics = random_forest_fit_state.current_train_gof_metrics
-
-        # The model might not have used all of the samples, but should have used a majority of them (I expect about 90%), but 70% is a good sanity check
-        # and should make this test not very flaky.
-        self.assertTrue(random_forest_gof_metrics.last_refit_iteration_number > 0.7 * num_iterations)
-
-        # The invariants below should be true for all surrogate models: the random forest, and all constituent decision trees. So let's iterate over them all.
-        models_gof_metrics = [random_forest_gof_metrics]
-        for decision_tree_fit_state in random_forest_fit_state.decision_trees_fit_states:
-            models_gof_metrics.append(decision_tree_fit_state.current_train_gof_metrics)
-
-        for model_gof_metrics in models_gof_metrics:
-            self.assertTrue(0 <= model_gof_metrics.relative_absolute_error <= 1) # This could fail if the models are really wrong. Not expected in this unit test though.
-            self.assertTrue(0 <= model_gof_metrics.relative_squared_error <= 1)
-
-            # There is an invariant linking mean absolute error (MAE), root mean squared error (RMSE) and number of observations (n) let's assert it.
-            n = model_gof_metrics.last_refit_iteration_number
-            self.assertTrue(model_gof_metrics.mean_absolute_error <= model_gof_metrics.root_mean_squared_error <= math.sqrt(n) * model_gof_metrics.mean_absolute_error)
-
-            # We know that the sample confidence interval is wider (or equal to) prediction interval. So hit rates should be ordered accordingly.
-            self.assertTrue(model_gof_metrics.sample_90_ci_hit_rate >= model_gof_metrics.prediction_90_ci_hit_rate)
-            self.assertTrue(0 <= model_gof_metrics.coefficient_of_determination <= 1)
-
-
-    def test_optimizer_with_random_config(self):
-        num_random_restarts = 10
-        for i in range(num_random_restarts):
-            optimizer_config = bayesian_optimizer_config_store.parameter_space.random()
-
-            optimizer_config.min_samples_required_for_guided_design_of_experiments = min(optimizer_config.min_samples_required_for_guided_design_of_experiments, 100)
-            if optimizer_config.surrogate_model_implementation == "HomogeneousRandomForestRegressionModel":
-<<<<<<< HEAD
-                optimizer_config.homogeneous_random_forest_regression_model_config.n_estimators = min(
-                    optimizer_config.homogeneous_random_forest_regression_model_config.n_estimators,
-                    20
-                )
-
-            print(f"[{i+1}/{num_random_restarts}] Creating a bayesian optimizer with config: {optimizer_config}")
-=======
-                rf_config = optimizer_config.homogeneous_random_forest_regression_model_config
-                rf_config.n_estimators = min(rf_config.n_estimators, 20)
-
-            print(f"[{i+1}/{num_random_restarts}] Creating a bayesian optimizer with config: {optimizer_config}")
-
->>>>>>> a3d8348c
-            bayesian_optimizer = self.bayesian_optimizer_factory.create_remote_optimizer(
-                optimization_problem=self.optimization_problem,
-                optimizer_config=optimizer_config
-            )
-            registered_features_df, registered_objectives_df = self.optimize_quadratic(optimizer=bayesian_optimizer, num_iterations=12)
-
-            # Apparently the to_json/from_json loses precision so we explicitly lose it here so that we can do the comparison.
-            #
-            registered_features_df = pd.read_json(registered_features_df.to_json(orient='index', double_precision=15), orient='index')
-            registered_objectives_df = pd.read_json(registered_objectives_df.to_json(orient='index', double_precision=15), orient='index')
-
-            observed_features_df, observed_objectives_df = bayesian_optimizer.get_all_observations()
-
-            self.assertTrue(registered_features_df.equals(observed_features_df))
-            self.assertTrue(registered_objectives_df.equals(observed_objectives_df))
-
-
-    @unittest.skip(reason="Not implemented yet.")
-    def test_optimizer_with_named_config(self):
-        ...
-
-    def optimize_quadratic(self, optimizer, num_iterations):
-        registered_features_df = None
-        registered_objectives_df = None
-        old_optimum = np.inf
-        for i in range(num_iterations):
-            suggested_params = optimizer.suggest()
-            suggested_params_df = suggested_params.to_dataframe()
-            y = self.objective_function.evaluate_point(suggested_params)
-            optimizer.register(suggested_params_df, y.to_dataframe())
-            if registered_features_df is None:
-                registered_features_df = suggested_params_df
-            else:
-                registered_features_df = registered_features_df.append(suggested_params_df, ignore_index=True)
-
-            if registered_objectives_df is None:
-                registered_objectives_df = y.to_dataframe()
-            else:
-                registered_objectives_df = registered_objectives_df.append(y.to_dataframe(), ignore_index=True)
-
-            best_params, optimum = optimizer.optimum()
-            # ensure current optimum doesn't go up
-            assert optimum.y <= old_optimum
-            old_optimum = optimum.y
-<<<<<<< HEAD
-            print(f"[{i+1}/{num_iterations}]Best Params: {best_params.to_json()}, Best Value: {optimum.y}")
-=======
-            print(f"[{i+1}/{num_iterations}]Best Params: {best_params}, Best Value: {optimum.y}")
->>>>>>> a3d8348c
-        return registered_features_df, registered_objectives_df
+#
+# Copyright (c) Microsoft Corporation.
+# Licensed under the MIT License.
+#
+import math
+import unittest
+import warnings
+
+import grpc
+import numpy as np
+import pandas as pd
+
+import mlos.global_values as global_values
+from mlos.Optimizers.BayesianOptimizerFactory import BayesianOptimizerFactory
+from mlos.Grpc.OptimizerMicroserviceServer import OptimizerMicroserviceServer
+from mlos.Grpc.OptimizerMonitor import OptimizerMonitor
+from mlos.Logger import create_logger
+from mlos.OptimizerEvaluationTools.ObjectiveFunctionFactory import ObjectiveFunctionFactory, objective_function_config_store
+from mlos.Optimizers.BayesianOptimizer import bayesian_optimizer_config_store
+from mlos.Optimizers.OptimizationProblem import OptimizationProblem, Objective
+
+
+class TestBayesianOptimizerGrpcClient(unittest.TestCase):
+    """ Tests the E2E Grpc Client-Service workflow.
+
+    """
+
+    @classmethod
+    def setUpClass(cls):
+        warnings.simplefilter("error")
+        global_values.declare_singletons()
+
+    def setUp(self):
+        self.logger = create_logger(self.__class__.__name__)
+        # Start up the gRPC service.
+        #
+        self.server = OptimizerMicroserviceServer(port=50051, num_threads=10)
+        self.server.start()
+
+        self.optimizer_service_channel = grpc.insecure_channel('localhost:50051')
+        self.bayesian_optimizer_factory = BayesianOptimizerFactory(grpc_channel=self.optimizer_service_channel, logger=self.logger)
+        self.optimizer_monitor = OptimizerMonitor(grpc_channel=self.optimizer_service_channel, logger=self.logger)
+
+        objective_function_config = objective_function_config_store.get_config_by_name('2d_quadratic_concave_up')
+        self.objective_function = ObjectiveFunctionFactory.create_objective_function(objective_function_config)
+
+        self.optimization_problem = OptimizationProblem(
+            parameter_space=self.objective_function.parameter_space,
+            objective_space=self.objective_function.output_space,
+            objectives=[Objective(name='y', minimize=True)]
+        )
+
+    def tearDown(self):
+        """ We need to tear down the gRPC server here.
+
+        :return:
+        """
+        self.server.stop(grace=None)
+
+    def test_optimizer_with_default_config(self):
+        pre_existing_optimizers = {optimizer.id: optimizer for optimizer in self.optimizer_monitor.get_existing_optimizers()}
+        print(bayesian_optimizer_config_store.default)
+        bayesian_optimizer = self.bayesian_optimizer_factory.create_remote_optimizer(
+            optimization_problem=self.optimization_problem,
+            optimizer_config=bayesian_optimizer_config_store.default
+        )
+        post_existing_optimizers = {optimizer.id: optimizer for optimizer in self.optimizer_monitor.get_existing_optimizers()}
+
+        new_optimizers = {
+            optimizer_id: optimizer
+            for optimizer_id, optimizer in post_existing_optimizers.items()
+            if optimizer_id not in pre_existing_optimizers
+        }
+
+        self.assertTrue(len(new_optimizers) == 1)
+
+        new_optimizer_id = list(new_optimizers.keys())[0]
+        new_optimizer = new_optimizers[new_optimizer_id]
+
+        self.assertTrue(new_optimizer_id == bayesian_optimizer.id)
+        self.assertTrue(new_optimizer.optimizer_config == bayesian_optimizer.optimizer_config)
+
+        num_iterations = 100
+        registered_features_df, registered_objectives_df = self.optimize_quadratic(optimizer=bayesian_optimizer, num_iterations=num_iterations)
+
+        # Apparently the to_json/from_json loses precision so we explicitly lose it here so that we can do the comparison.
+        #
+        registered_features_df = pd.read_json(registered_features_df.to_json(orient='index', double_precision=15), orient='index')
+        registered_objectives_df = pd.read_json(registered_objectives_df.to_json(orient='index', double_precision=15), orient='index')
+
+        observed_features_df, observed_objectives_df = bayesian_optimizer.get_all_observations()
+
+        self.assertTrue(registered_features_df.equals(observed_features_df))
+        self.assertTrue(registered_objectives_df.equals(observed_objectives_df))
+
+        convergence_state = bayesian_optimizer.get_optimizer_convergence_state()
+
+        # Now let's make sure we the convergence state is looks reasonable.
+        #
+        random_forest_fit_state = convergence_state.surrogate_model_fit_state
+
+        # Let's look at the goodness of fit.
+        #
+        random_forest_gof_metrics = random_forest_fit_state.current_train_gof_metrics
+
+        # The model might not have used all of the samples, but should have used a majority of them (I expect about 90%), but 70% is a good sanity check
+        # and should make this test not very flaky.
+        self.assertTrue(random_forest_gof_metrics.last_refit_iteration_number > 0.7 * num_iterations)
+
+        # The invariants below should be true for all surrogate models: the random forest, and all constituent decision trees. So let's iterate over them all.
+        models_gof_metrics = [random_forest_gof_metrics]
+        for decision_tree_fit_state in random_forest_fit_state.decision_trees_fit_states:
+            models_gof_metrics.append(decision_tree_fit_state.current_train_gof_metrics)
+
+        for model_gof_metrics in models_gof_metrics:
+            self.assertTrue(0 <= model_gof_metrics.relative_absolute_error <= 1) # This could fail if the models are really wrong. Not expected in this unit test though.
+            self.assertTrue(0 <= model_gof_metrics.relative_squared_error <= 1)
+
+            # There is an invariant linking mean absolute error (MAE), root mean squared error (RMSE) and number of observations (n) let's assert it.
+            n = model_gof_metrics.last_refit_iteration_number
+            self.assertTrue(model_gof_metrics.mean_absolute_error <= model_gof_metrics.root_mean_squared_error <= math.sqrt(n) * model_gof_metrics.mean_absolute_error)
+
+            # We know that the sample confidence interval is wider (or equal to) prediction interval. So hit rates should be ordered accordingly.
+            self.assertTrue(model_gof_metrics.sample_90_ci_hit_rate >= model_gof_metrics.prediction_90_ci_hit_rate)
+            self.assertTrue(0 <= model_gof_metrics.coefficient_of_determination <= 1)
+
+
+    def test_optimizer_with_random_config(self):
+        num_random_restarts = 10
+        for i in range(num_random_restarts):
+            optimizer_config = bayesian_optimizer_config_store.parameter_space.random()
+
+            optimizer_config.min_samples_required_for_guided_design_of_experiments = min(optimizer_config.min_samples_required_for_guided_design_of_experiments, 100)
+            if optimizer_config.surrogate_model_implementation == "HomogeneousRandomForestRegressionModel":
+                rf_config = optimizer_config.homogeneous_random_forest_regression_model_config
+                rf_config.n_estimators = min(rf_config.n_estimators, 20)
+
+            print(f"[{i+1}/{num_random_restarts}] Creating a bayesian optimizer with config: {optimizer_config}")
+
+            bayesian_optimizer = self.bayesian_optimizer_factory.create_remote_optimizer(
+                optimization_problem=self.optimization_problem,
+                optimizer_config=optimizer_config
+            )
+            registered_features_df, registered_objectives_df = self.optimize_quadratic(optimizer=bayesian_optimizer, num_iterations=12)
+
+            # Apparently the to_json/from_json loses precision so we explicitly lose it here so that we can do the comparison.
+            #
+            registered_features_df = pd.read_json(registered_features_df.to_json(orient='index', double_precision=15), orient='index')
+            registered_objectives_df = pd.read_json(registered_objectives_df.to_json(orient='index', double_precision=15), orient='index')
+
+            observed_features_df, observed_objectives_df = bayesian_optimizer.get_all_observations()
+
+            self.assertTrue(registered_features_df.equals(observed_features_df))
+            self.assertTrue(registered_objectives_df.equals(observed_objectives_df))
+
+
+    @unittest.skip(reason="Not implemented yet.")
+    def test_optimizer_with_named_config(self):
+        ...
+
+    def optimize_quadratic(self, optimizer, num_iterations):
+        registered_features_df = None
+        registered_objectives_df = None
+        old_optimum = np.inf
+        for i in range(num_iterations):
+            suggested_params = optimizer.suggest()
+            suggested_params_df = suggested_params.to_dataframe()
+            y = self.objective_function.evaluate_point(suggested_params)
+            optimizer.register(suggested_params_df, y.to_dataframe())
+            if registered_features_df is None:
+                registered_features_df = suggested_params_df
+            else:
+                registered_features_df = registered_features_df.append(suggested_params_df, ignore_index=True)
+
+            if registered_objectives_df is None:
+                registered_objectives_df = y.to_dataframe()
+            else:
+                registered_objectives_df = registered_objectives_df.append(y.to_dataframe(), ignore_index=True)
+
+            best_params, optimum = optimizer.optimum()
+            # ensure current optimum doesn't go up
+            assert optimum.y <= old_optimum
+            old_optimum = optimum.y
+            print(f"[{i+1}/{num_iterations}]Best Params: {best_params}, Best Value: {optimum.y}")
+        return registered_features_df, registered_objectives_df